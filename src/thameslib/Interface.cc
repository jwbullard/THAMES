/**
@file Interface.cc
@brief Definition of methods for the Interface class.

*/
#include "Interface.h"

using std::vector;

using namespace std;

bool cmp(const Site *s1, const Site *s2) { return s1->getWmc() < s2->getWmc(); }

bool affinitySort(const Isite s1, const Isite s2) {
  return s1.getAffinity() > s2.getAffinity();
}

Interface::Interface() {
  microPhaseId_ = 0;
  growthSites_.clear();
  dissolutionSites_.clear();
}

Interface::Interface(const bool verbose) {
  microPhaseId_ = 0;
  growthSites_.clear();
  dissolutionSites_.clear();

#ifdef DEBUG
  verbose_ = true;
#else
  verbose_ = verbose;
#endif
}

<<<<<<< HEAD
Interface::Interface(ChemicalSystem *csys, vector<Site *> gv, vector<Site *> dv,
                     unsigned int pid, const bool verbose) {
=======
Interface::Interface(ChemicalSystem *csys, vector<Site *> gv,
                     vector<Site *> dv, unsigned int pid, const bool verbose) {
>>>>>>> 3e177223
  int j;
  int i;
  double afty;

#ifdef DEBUG
  verbose_ = true;
#else
  verbose_ = verbose;
#endif

  microPhaseId_ = pid;
  chemSys_ = csys;

  dissolutionSites_.clear();
  growthSites_.clear();

  ///
  /// create growth interface for microPhaseId_
  ///

  int gvsize = gv.size();
  for (j = 0; j < gvsize; j++) {
    afty = 0;
    for (i = 0; i < NN_NNN; i++) {
      afty += chemSys_->getAffinity(pid, gv[j]->nb(i)->getMicroPhaseId());
    }

    ///
    /// Add to the list of Isites.  An Isite is an object consisting
    /// of a pointer to a site and an affinity value
    ///

    growthSites_.push_back(Isite(gv[j]->getId(), afty));
  }

  ///
  /// create dissolution interface for microPhaseId_
  ///

  int dvsize = dv.size();
  for (j = 0; j < dvsize; j++) {
    afty = 0;
    for (i = 0; i < NN_NNN; i++) {
      afty += chemSys_->getAffinity(pid, dv[j]->nb(i)->getMicroPhaseId());
    }
    dissolutionSites_.push_back(Isite(dv[j]->getId(), afty));
  }

} // End of constructors

Interface::~Interface() {
  growthSites_.clear();
  dissolutionSites_.clear();
}

void Interface::addGrowthSite(Site *loc) {
  // vector<Isite>::iterator p, q, start, end;
  // start = growthSites_.begin();
  // end = growthSites_.end();

  // loc->setInGrowInterfacePos(microPhaseId_, growthSitesSize_);
  double afty = 0;
  for (int i = 0; i < NN_NNN; i++) {
    afty += chemSys_->getAffinity(microPhaseId_, loc->nb(i)->getMicroPhaseId());
  }
  Isite tisite(loc->getId(), afty);
  // q = lower_bound(start, end, tisite, affinitySort);
  // growthSites_.insert(q, tisite);
  growthSites_.push_back(tisite);
}

void Interface::addDissolutionSite(Site *loc) {
  Isite tisite(loc->getId(), 0);
  dissolutionSites_.push_back(tisite);
}

void Interface::removeGrowthSite(int pos0, int pos1) {
  // if (pos0 != pos1)
  growthSites_[pos0] = growthSites_[pos1];
  growthSites_.pop_back();
}

<<<<<<< HEAD
void Interface::removeEmptiedSite(int pos0, int pos1) {
  // if (pos0 != pos1)
  // try {
  growthSites_[pos0] = growthSites_[pos1];
  growthSites_.pop_back();
  //} catch (out_of_range &oor) {
  //  cout << endl << "EOB Interface::removeEmptiedSite pos0/pos1 = "
  //  << pos0 <<" / " << pos1 << " => exit" << endl; exit(1);
  //}
}

=======
>>>>>>> 3e177223
void Interface::removeDissolutionSite(int pos0, int pos1) {
  // if (pos0 != pos1)
  // try {
  dissolutionSites_[pos0] = dissolutionSites_[pos1];
  dissolutionSites_.pop_back();
  //} catch (out_of_range &oor) {
<<<<<<< HEAD
  //  cout << endl << "EOB Interface::removeDissolutionSite pos0/pos1
  //  = " << pos0 <<" / " << pos1 << " => exit" << endl; exit(1);
=======
  //  cout << endl << "EOB Interface::removeDissolutionSite pos0/pos1 = " << pos0 <<" / " << pos1 << " => exit" << endl;
  //  exit(1);
>>>>>>> 3e177223
  //}
}<|MERGE_RESOLUTION|>--- conflicted
+++ resolved
@@ -33,13 +33,8 @@
 #endif
 }
 
-<<<<<<< HEAD
-Interface::Interface(ChemicalSystem *csys, vector<Site *> gv, vector<Site *> dv,
-                     unsigned int pid, const bool verbose) {
-=======
 Interface::Interface(ChemicalSystem *csys, vector<Site *> gv,
                      vector<Site *> dv, unsigned int pid, const bool verbose) {
->>>>>>> 3e177223
   int j;
   int i;
   double afty;
@@ -122,32 +117,13 @@
   growthSites_.pop_back();
 }
 
-<<<<<<< HEAD
-void Interface::removeEmptiedSite(int pos0, int pos1) {
-  // if (pos0 != pos1)
-  // try {
-  growthSites_[pos0] = growthSites_[pos1];
-  growthSites_.pop_back();
-  //} catch (out_of_range &oor) {
-  //  cout << endl << "EOB Interface::removeEmptiedSite pos0/pos1 = "
-  //  << pos0 <<" / " << pos1 << " => exit" << endl; exit(1);
-  //}
-}
-
-=======
->>>>>>> 3e177223
 void Interface::removeDissolutionSite(int pos0, int pos1) {
   // if (pos0 != pos1)
   // try {
   dissolutionSites_[pos0] = dissolutionSites_[pos1];
   dissolutionSites_.pop_back();
   //} catch (out_of_range &oor) {
-<<<<<<< HEAD
-  //  cout << endl << "EOB Interface::removeDissolutionSite pos0/pos1
-  //  = " << pos0 <<" / " << pos1 << " => exit" << endl; exit(1);
-=======
   //  cout << endl << "EOB Interface::removeDissolutionSite pos0/pos1 = " << pos0 <<" / " << pos1 << " => exit" << endl;
   //  exit(1);
->>>>>>> 3e177223
   //}
 }