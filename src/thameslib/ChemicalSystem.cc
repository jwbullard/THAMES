--- conflicted
+++ resolved
@@ -6,16 +6,11 @@
 #include "ChemicalSystem.h"
 using namespace std;
 
-<<<<<<< HEAD
-ChemicalSystem::ChemicalSystem(const string &GEMfilename,
-                               const string &jsonFileName, const bool verbose,
-=======
 using std::cout; using std::cerr; using std::endl;
 using std::string; using std::vector; using std::map;
 
 ChemicalSystem::ChemicalSystem(const string &GEMfilename, const string
                                &jsonFileName, const bool verbose,
->>>>>>> 3e177223
                                const bool warning) {
 
   int i, j;
@@ -729,12 +724,7 @@
   for (int i = 0; i < numDCs_; i++) {
     char cc = getDCClassCode(i);
     if (cc == 'S' || cc == 'T' || cc == 'W') {
-<<<<<<< HEAD
-      // cout << "tempICMoles " << i <<  "    DCName_: " << DCName_[i] <<
-      // endl;
-=======
       // cout << "tempICMoles " << i <<  "    DCName_: " << DCName_[i] << endl;
->>>>>>> 3e177223
       for (int j = 0; j < (numICs_ - 1); j++) {
         tempICMoles[j] += DCMoles_[i] * DCStoich_[i][j];
       }
@@ -874,11 +864,7 @@
   double testConc;
   int testDCId;
 
-<<<<<<< HEAD
-  nlohmann::json::iterator p = cdi.value()[0].find("DCName");
-=======
   json::iterator p = cdi.value()[0].find("DCName");
->>>>>>> 3e177223
   // cout << "JSON iterator okay so far" << endl;
   // cout.flush();
   for (int i = 0; i < static_cast<int>(cdi.value().size()); ++i) {
@@ -1029,17 +1015,10 @@
   return;
 }
 
-<<<<<<< HEAD
-void ChemicalSystem::parseMicroPhaseNames(const nlohmann::json::iterator cdi,
-                                          map<string, int> &phaseids) {
-
-  nlohmann::json::iterator cii = cdi.value()[0].find("thamesname");
-=======
 void ChemicalSystem::parseMicroPhaseNames(
     const json::iterator cdi, map<string, int> &phaseids) {
 
   json::iterator cii = cdi.value()[0].find("thamesname");
->>>>>>> 3e177223
   string pname;
   int pid, cemcompval;
   bool cemComp;
@@ -1062,14 +1041,9 @@
   return;
 }
 
-<<<<<<< HEAD
-void ChemicalSystem::parseMicroPhases(const nlohmann::json::iterator cdi,
-                                      int numEntries, map<string, int> phaseids,
-=======
 void ChemicalSystem::parseMicroPhases(const json::iterator cdi,
                                       int numEntries,
                                       map<string, int> phaseids,
->>>>>>> 3e177223
                                       PhaseData &phaseData) {
 
   json::iterator p;
@@ -1346,12 +1320,7 @@
       sum += datarow.volfrac;
       if (verbose_) {
         // i++;
-<<<<<<< HEAD
-        // cout << "---> " << "   i = " << i << "   " << datarow.diam << "
-        // , "
-=======
         // cout << "---> " << "   i = " << i << "   " << datarow.diam << " , "
->>>>>>> 3e177223
         // << datarow.volfrac << endl; cout.flush();
         cout << "---> " << datarow.diam << " , " << datarow.volfrac << endl;
         cout.flush();
@@ -1454,12 +1423,7 @@
     if (ppp != pp.value()[i].end()) {
       mydcstr = ppp.value().get<string>();
       phaseData.DCName.push_back(const_cast<char *>(mydcstr.c_str()));
-<<<<<<< HEAD
-      // cout << "Phase " << phaseData.thamesName << " found DC " <<
-      // mydcstr
-=======
       // cout << "Phase " << phaseData.thamesName << " found DC " << mydcstr
->>>>>>> 3e177223
       //     << endl;
       // if (mydcstr == AFTDCName) {
       //   AFTMicroName = phaseData.thamesName;
@@ -1626,11 +1590,7 @@
   return;
 }
 
-<<<<<<< HEAD
-void ChemicalSystem::parseAffinityData(const nlohmann::json::iterator pp,
-=======
 void ChemicalSystem::parseAffinityData(const json::iterator pp,
->>>>>>> 3e177223
                                        map<string, int> &phaseids,
                                        PhaseData &phaseData) {
   int testaftyid;
@@ -2083,11 +2043,7 @@
 
   if (verbose_) {
     cout << "ChemicalSystem::calcMicroPhasePorosity for "
-<<<<<<< HEAD
-         << getMicroPhaseName(idx) << endl;
-=======
          << microPhaseName_[idx] << endl;
->>>>>>> 3e177223
     cout << "    This phase's GEM phase id = " << gemphaseid
          << " and volume = " << getMicroPhaseVolume(idx) << " m3" << endl;
     cout << "    The DC members for this GEM phase are:" << endl;
@@ -2164,11 +2120,7 @@
       porosity = 0.0;
     }
     if (verbose_) {
-<<<<<<< HEAD
-      cout << "    " << getMicroPhaseName(idx)
-=======
       cout << "    " << microPhaseName_[idx]
->>>>>>> 3e177223
            << " subvoxel porosity = " << porosity << endl;
       cout.flush();
     }
@@ -2654,18 +2606,6 @@
 
   if (isSaturated_) { // System is saturated
     if (initMicroVolume_ > microVolume_) {
-<<<<<<< HEAD
-      // double water_molarv;
-      double water_molesincr;
-      // int wDCId = getDCId("H2O@");
-      // water_molarv = node_->DC_V0(wDCId, P_, T_);
-      water_molesincr = (initMicroVolume_ - microVolume_) / waterMolarVol_;
-      if (verbose_) {
-        cout << "System is saturated: wDCId = " << waterDCId_ << endl;
-        cout << "    water_molarv = " << waterMolarVol_ << endl;
-        cout << "    volume increase of water is: "
-             << (initMicroVolume_ - microVolume_) << endl;
-=======
 
       double water_volincr = initMicroVolume_ - microVolume_;
       double water_molesincr = water_volincr / waterMolarVol_;
@@ -2674,19 +2614,13 @@
         cout << "    water_molarv = " << waterMolarVol_ << endl;
         cout << "    volume increase of water is: " << water_volincr
              << endl;
->>>>>>> 3e177223
         cout << "    water_molesincr = " << water_molesincr << endl;
       }
       DCMoles_[waterDCId_] += water_molesincr;
 
       // double waterMolarMass = getDCMolarMass(wDCId);
-<<<<<<< HEAD
-      addWaterMassAndVolume(water_molesincr * waterMolarMass_,
-                            initMicroVolume_ - microVolume_); // necessary
-=======
       microPhaseMass_[1] += (water_molesincr * waterMolarMass_);
       microPhaseVolume_[1] += water_volincr;
->>>>>>> 3e177223
 
       cout << "  ChemicalSystem::calculateState - cyc = " << cyc
            << " : water_molesincr = " << water_molesincr << endl;
@@ -2791,11 +2725,7 @@
   try {
     double aveSI = 0.0;
     double moles = 0.0;
-<<<<<<< HEAD
-    vector<int> microPhaseDCMembers;
-=======
     // vector<int> microPhaseDCMembers;
->>>>>>> 3e177223
     string pname;
 
     // Query CSD node to set the SI of every microPhase
@@ -2853,13 +2783,8 @@
 
     // if (time >= beginAttackTime_) {
     //   setSI();
-<<<<<<< HEAD
-    //   cout << endl << "          SI calc from GEM DCs for mPhId =
-    //   15 - mPhName = "
-=======
     //   cout << endl << "          SI calc from GEM DCs for mPhId = 15 -
     //   mPhName = "
->>>>>>> 3e177223
     //        << microPhaseName_[15] << " : " << endl;
     // }
 
@@ -2878,19 +2803,11 @@
           newDCId = microPhaseDCMembers.at(ii);
           tmoles = DCMoles_[newDCId];
           if (tmoles > 1.e-15) sumSI += node_->DC_a(newDCId);
-<<<<<<< HEAD
-          cout << " ii/newDCId/tmoles/Falp/SI(Falp)/SI(DC_a)/newDCName = "
-               << ii << " / " << newDCId << " / " << tmoles << " / "
-               << Falp[newDCId] <<   " / " << pow(10, Falp[newDCId]) << " / "
-               << node_->DC_a(newDCId) << " / " << DCName_[newDCId] <<
-    endl;
-=======
           cout << "           ii/newDCId/tmoles/Falp/SI(Falp)/SI(DC_a)/newDCName
     = "
                << ii << " / " << newDCId << " / " << tmoles << " / "
                << Falp[newDCId] <<   " / " << pow(10, Falp[newDCId]) << " / "
                << node_->DC_a(newDCId) << " / " << DCName_[newDCId] << endl;
->>>>>>> 3e177223
         }
       }
       for (int ii = 0; ii < sizeMicroPhaseDCMembers; ++ii) {
@@ -2915,20 +2832,6 @@
         aveSI += (node_->DC_a(newDCId) * tmoles);
         moles += tmoles;
       }
-<<<<<<< HEAD
-      // cout << "          aveSI: " << aveSI << "\tmoles: " << moles <<
-    endl; if (moles > 0.0) { aveSI = aveSI / moles;
-      }
-      microPhaseSI_.at(i) = aveSI;
-      // cout << "          pname = " << pname << "  => microPhaseSI_(cyc
-      // = " << cyc
-      //      << ") = " << microPhaseSI_[i] << "\tmoles: " << moles <<
-    endl;
-    }
-    //} //if (isFirst) {
-    // cout << endl << "ChemicalSystem::setMicroPhaseSI end" <<
-    endl; exit(0);
-=======
       // cout << "          aveSI: " << aveSI << "\tmoles: " << moles << endl;
       if (moles > 0.0) {
         aveSI = aveSI / moles;
@@ -2940,7 +2843,6 @@
     }
     //} //if (isFirst) {
     // cout << endl << "ChemicalSystem::setMicroPhaseSI end" << endl; exit(0);
->>>>>>> 3e177223
     */
   } catch (EOBException eex) {
     eex.printException();
@@ -3552,21 +3454,12 @@
   map<string, elemColor>::iterator it = colorN_.begin();
 
   while (it != colorN_.end()) {
-<<<<<<< HEAD
-    // cout << "   " << it->first << " red = " << (it->second).rgb[0] <<
-    // endl; cout.flush();
-    (it->second).rgbf.push_back((float)((it->second).rgb[0]) / 255.0);
-    (it->second).rgbf.push_back((float)((it->second).rgb[1]) / 255.0);
-    (it->second).rgbf.push_back((float)((it->second).rgb[2]) / 255.0);
-    (it->second).grayf = (float)((it->second).gray) / 255.0;
-=======
     // cout << "   " << it->first << " red = " << (it->second).rgb[0] << endl;
     // cout.flush();
     (it->second).rgbf.push_back(static_cast<float>((it->second).rgb[0]) / 255.0);
     (it->second).rgbf.push_back(static_cast<float>((it->second).rgb[1]) / 255.0);
     (it->second).rgbf.push_back(static_cast<float>((it->second).rgb[2]) / 255.0);
     (it->second).grayf = static_cast<float>((it->second).gray) / 255.0;
->>>>>>> 3e177223
     ++it;
   }
 
@@ -3882,12 +3775,7 @@
   double waterMass = 0.001 * waterMoles * waterMolarMass_; // in kg
 
   if (doAttack) {
-<<<<<<< HEAD
-    cout << endl
-         << "  ----> ChemicalSystem::setElectrolyteComposition - "
-=======
     cout << "    ChemicalSystem::setElectrolyteComposition - "
->>>>>>> 3e177223
             "doAttack/waterMass : "
          << doAttack << " / " << waterMass << endl;
 
@@ -3899,17 +3787,10 @@
           DCconc = it->second;
           DCMoles_[DCId] = DCconc * waterMass;
         }
-<<<<<<< HEAD
-        cout << "    ----> ChemicalSystem::setElectrolyteComposition attack - "
-                "waterMass/DCId/DCconc/DCMoles_ : "
-             << waterMass << " / " << DCId << " / " << DCconc << " / "
-             << DCMoles_[DCId] << endl;
-=======
         cout << "      ChemicalSystem::setElectrolyteComposition attack - "
                 "waterMass/DCconc/DCMoles_/DCId/DCName : "
              << waterMass << " / " << DCconc << " / "
              << DCMoles_[DCId] << " / " << DCId << " / " << DCName_[DCId] << endl;
->>>>>>> 3e177223
         it++;
       }
     }
@@ -3954,12 +3835,7 @@
         it++;
       }
       // } else {
-<<<<<<< HEAD
-      //   cout << endl << "ChemicalSystem::setGasComposition() error
-      //   for cyc =
-=======
       //   cout << endl << "ChemicalSystem::setGasComposition() error for cyc =
->>>>>>> 3e177223
       //   "
       //        << cyc << "  : " << endl;
       //   cout << "doAttack is true but atackGasComposition_.size() = "
