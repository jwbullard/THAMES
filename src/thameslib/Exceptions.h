/**
@file Exceptions.h
@brief Declaration of the various exception classes.

THAMES tries to implement exception handling consistently throughout the code,
although more could be done to check for out-of-bounds errors on arrays and
other container classes.

Right now, many of these classes are quite similar and could probably be
structured better with a generic base class, but the thought is that each class
will take on more distinct details later.

@todo Make a virtual base class for common things like descriptions, etc.

*/

#ifndef SRC_THAMESLIB_EXCEPTIONS_H_
#define SRC_THAMESLIB_EXCEPTIONS_H_

#include "global.h"

// class EOBException
// class FileException
// class FloatException
// class HandleException
// class GEMException
// class MicrostructureException
// class DataException

using namespace std;

/**
@class Declare the EOBException class

The `EOBException` class handles exceptions caused by attempting to access
an out of bounds element of an array.
*/
class EOBException {

private:
<<<<<<< HEAD
  string arrayname_;    /**< Name of the array accessed */
  string classname_;    /**< Name of the class that accessed the array */
  string functionname_; /**< Name of the method that accessed the array */
=======
  std::string arrayname_;    /**< Name of the array accessed */
  std::string classname_;    /**< Name of the class that accessed the array */
  std::string functionname_; /**< Name of the method that accessed the array */
>>>>>>> 3e177223
  int sizelimit_;       /**< Number of elements contained in the array */
  int indx_;            /**< Out-of-bounds element number that was queried */

public:
  /**
  @brief Default constructor initializes class members to default (blank)
  values.

  */
  EOBException();

  /**
  @brief Overloaded constructor that is typically invoked by THAMES.

  @param cname is the class name where the exception was thrown
  @param fileName is the method name where the exception was thrown
  @param arname is the name of the array that was accessed
  @param sl is the total number of array elements in that array
  @param id is the element number (out of bounds) that was queried erroneously
  */
<<<<<<< HEAD
  EOBException(const string &cname, const string &fileName,
               const string &arname, const int sl, const unsigned int id) {
    classname_ = cname;
    functionname_ = fileName;
    arrayname_ = arname;
    sizelimit_ = sl;
    indx_ = id;
  }
=======
  EOBException(const std::string &cname, const std::string &fileName,
               const std::string &arname, const int sl, const unsigned int id);
>>>>>>> 3e177223

  /**
  @brief Get the class name responsible for throwing the EOB exception.

  @return the class name
  */
  string &getClassname() const { return (string &)classname_; }

  /**
  @brief Get the function name responsible for throwing the EOB exception.

  @return the function name
  */
  string &getFunctionname() const { return (string &)functionname_; }

  /**
  @brief Get the array name that was queried when the EOB exception was thrown.

  @return the array name
  */
  string &getArrayname() const { return (string &)arrayname_; }

  /**
  @brief Get the number of elements of the array queried when the EOB exception
  was thrown.

  @return the array name
  */
  int getSizelimit() const { return sizelimit_; }

  /**
  @brief Get the queried (out-of-bounds) index number.

  @return the queried index number
  */
  unsigned int getIndx() const { return indx_; }

  /**
  @brief Provide formatted output of the exception details.

  */
<<<<<<< HEAD
  void printException() {
    cout << endl << "EOB Exception Thrown:" << endl;
    cout << "    Details: " << endl;
    cout << "        Offending Function " << classname_ << "::" << functionname_
         << endl;
    cout << endl << "EOB Exception Thrown:" << endl;
    cerr << "    Details: " << endl;
    cerr << "        Offending Function " << classname_ << "::" << functionname_
         << endl;
    if (indx_ == 0) {
      cout << "        Array: " << arrayname_ << endl;
      cerr << "        Array: " << arrayname_ << endl;
    } else {
      cout << "        Array: " << arrayname_ << " contains " << sizelimit_;
      cout << " elements, but tried to access element " << indx_ << endl;
      cerr << "        Array: " << arrayname_ << " contains " << sizelimit_;
      cerr << " elements, but tried to access element " << indx_ << endl;
    }
    return;
  }
=======
  void printException();
>>>>>>> 3e177223

}; // End of the EOBException class

/**
@class Declare the FileException class

The `FileException` class handles exceptions caused by attempting to open,
close, write to, or read from a file.

*/
class FileException {

private:
  string filename_;     /**< Name of the offending file */
  string extype_;       /**< Name of the exception description */
  string classname_;    /**< Name of the class that threw the exception */
  string functionname_; /**< Number of function that threw the exception */

public:
  /**
  @brief Default constructor initializes class members to default (blank)
  values.

  */
  FileException();

  /**
  @brief Overloaded constructor that is typically invoked by THAMES.

  @param cname is the class name where the exception was thrown
  @param fileName is the method name where the exception was thrown
  @param filename is the name of the offending file
  @param extype is the description of the exception type
  */
<<<<<<< HEAD
  FileException(const string &cname, const string &fileName,
                const string &filename, const string &extype) {
    classname_ = cname;
    functionname_ = fileName;
    filename_ = filename;
    extype_ = extype;
  }
=======
  FileException(const std::string &cname, const std::string &fileName,
                const std::string &filename, const std::string &extype);
>>>>>>> 3e177223

  /**
  @brief Get the class name responsible for throwing the file exception.

  @return the class name
  */
  string &getClassname() const { return (string &)classname_; }

  /**
  @brief Get the function name responsible for throwing the file exception.

  @return the function name
  */
  string &getFunctionname() const { return (string &)functionname_; }

  /**
  @brief Get the file name that was queried when the file exception was thrown.

  @return the file name
  */
  string &getFilename() const { return (string &)filename_; }

  /**
  @brief Get the file exception type description.

  @return the exception type description
  */
  string &getExtype() const { return (string &)extype_; }

  /**
  @brief Provide formatted output of the exception details.

  */
<<<<<<< HEAD
  void printException() {
    cout << endl << "File Exception Thrown:" << endl;
    cout << "    Details: " << endl;
    cout << "        Offending Function " << classname_ << "::" << functionname_
         << endl;
    cout << "        File: " << filename_ << ", Problem:" << extype_ << endl;
    cout << endl << "File Exception Thrown:" << endl;
    cerr << "    Details: " << endl;
    cerr << "        Offending Function " << classname_ << "::" << functionname_
         << endl;
    cerr << "        File: " << filename_ << ", Problem: " << extype_ << endl;
    return;
  }
=======
  void printException();
>>>>>>> 3e177223

}; // End of the FileException class

/**
@class Declare the FloatException class

The `FloatException` class handles exceptions caused by floating point
operations, especially divide-by-zero exceptions.

*/
class FloatException {

private:
  string description_;  /**< Description of the floating point exception */
  string classname_;    /**< Name of the class that threw the exception */
  string functionname_; /**< Number of function that threw the exception */

public:
  /**
  @brief Default constructor initializes class members to default (blank)
  values.

  */
  FloatException();

  /**
  @brief Overloaded constructor that is typically invoked by THAMES.

  @param cname is the class name where the exception was thrown
  @param fileName is the method name where the exception was thrown
  @param strd is the description of the exception
  */
<<<<<<< HEAD
  FloatException(const string &cname, const string &fileName,
                 const string &strd) {
    classname_ = cname;
    functionname_ = fileName;
    description_ = strd;
  }
=======
  FloatException(const std::string &cname, const std::string &fileName,
                 const std::string &strd);
>>>>>>> 3e177223

  /**
  @brief Get the class name responsible for throwing the floating point
  exception.

  @return the class name
  */
  string &getClassname() const { return (string &)classname_; }

  /**
  @brief Get the function name responsible for throwing the floating point
  exception.

  @return the function name
  */
  string &getFunctionname() const { return (string &)functionname_; }

  /**
  @brief Get the description of the floating point exception.

  @return the file name
  */
  string &getDescription() const { return (string &)description_; }

  /**
  @brief Provide formatted output of the exception details.

  */
<<<<<<< HEAD
  void printException() {
    cout << endl << "Floating Point Exception Thrown:" << endl;
    cout << "    Details: " << endl;
    cout << "        Offending Function " << classname_ << "::" << functionname_
         << endl;
    cout << "        Description: " << description_ << endl;
    cerr << endl << "Floating Point Exception Thrown:" << endl;
    cerr << "    Details: " << endl;
    cerr << "        Offending Function " << classname_ << "::" << functionname_
         << endl;
    cerr << "        Description: " << description_ << endl;
    return;
  }
=======
  void printException();
>>>>>>> 3e177223

}; // End of the FloatException class

/**
@class Declare the HandleException class

The `HandleException` class handles exceptions caused by errors in dealing
with data handles.

*/
class HandleException {

private:
<<<<<<< HEAD
  string description_;  /**< Description of the handle exception */
  string classname_;    /**< Name of the class that threw the exception */
  string functionname_; /**< Number of function that threw the exception */
  string handle_;       /**< Description of the handle causing the exception */
=======
  std::string description_;  /**< Description of the handle exception */
  std::string classname_;    /**< Name of the class that threw the exception */
  std::string functionname_; /**< Number of function that threw the exception */
  std::string handle_;       /**< Description of the handle causing the exception */
>>>>>>> 3e177223

public:
  /**
  @brief Default constructor initializes class members to default (blank)
  values.

  */
  HandleException();

  /**
  @brief Overloaded constructor that is typically invoked by THAMES.

  @param cname is the class name where the exception was thrown
  @param fileName is the method name where the exception was thrown
  @param handle is the handle that caused the exception
  @param strd is the description of the exception
  */
<<<<<<< HEAD
  HandleException(const string &cname, const string &fileName,
                  const string &handle, const string &strd) {
    classname_ = cname;
    functionname_ = fileName;
    handle_ = handle;
    description_ = strd;
  }
=======
  HandleException(const std::string &cname, const std::string &fileName,
                  const std::string &handle, const std::string &strd);
>>>>>>> 3e177223

  /**
  @brief Get the class name responsible for throwing the handle exception.

  @return the class name
  */
  string &getClassname() const { return (string &)classname_; }

  /**
  @brief Get the function name responsible for throwing the handle exception.

  @return the function name
  */
  string &getFunctionname() const { return (string &)functionname_; }

  /**
  @brief Get the handle causing the exception.

  @return the handle
  */
  string &getHandle() const { return (string &)handle_; }

  /**
  @brief Get the description of the handle exception.

  @return the file name
  */
  string &getDescription() const { return (string &)description_; }

  /**
  @brief Provide formatted output of the exception details.

  */
<<<<<<< HEAD
  void printException() {
    cout << endl << "Handle Exception Thrown:" << endl;
    cout << "    Details: " << endl;
    cout << "        Offending Function " << classname_ << "::" << functionname_
         << endl;
    cout << "        Description: " << description_ << endl;
    cout << "             Handle: " << handle_ << endl;
    cout << endl << "Floating Point Exception Thrown:" << endl;
    cout << "    Details: " << endl;
    cout << "        Offending Function " << classname_ << "::" << functionname_
         << endl;
    cout << "        Description: " << description_ << endl;
    cout << "             Handle: " << handle_ << endl;
    return;
  }
=======
  void printException();
>>>>>>> 3e177223

}; // End of the HandleException class

/**
@class Declare the GEMException class

The `GEMException` class handles exceptions caused by errors originating
in the GEM3K library.

*/
class GEMException {

private:
  string description_;  /**< Description of the GEM exception */
  string classname_;    /**< Name of the class that threw the exception */
  string functionname_; /**< Number of function that threw the exception */

public:
  /**
  @brief Default constructor initializes class members to default (blank)
  values.

  */
  GEMException();

  /**
  @brief Overloaded constructor that is typically invoked by THAMES.

  @param cname is the class name where the exception was thrown
  @param fileName is the method name where the exception was thrown
  @param strd is the description of the exception
  */
<<<<<<< HEAD
  GEMException(const string &cname, const string &fileName,
               const string &strd) {
    classname_ = cname;
    functionname_ = fileName;
    description_ = strd;
  }
=======
  GEMException(const std::string &cname, const std::string &fileName,
               const std::string &strd);
>>>>>>> 3e177223

  /**
  @brief Get the class name responsible for throwing the handle exception.

  @return the class name
  */
  string &getClassname() const { return (string &)classname_; }

  /**
  @brief Get the function name responsible for throwing the handle exception.

  @return the function name
  */
  string &getFunctionname() const { return (string &)functionname_; }

  /**
  @brief Get the description of the handle exception.

  @return the file name
  */
  string &getDescription() const { return (string &)description_; }

  /**
  @brief Provide formatted output of the exception details.

  */
<<<<<<< HEAD
  void printException() {
    cout << endl << "GEM Exception Thrown:" << endl;
    cout << "    Details: " << endl;
    cout << "        Offending Function " << classname_ << "::" << functionname_
         << endl;
    cout << "        " << description_ << endl;
    cout << endl << "GEM Exception Thrown:" << endl;
    cout << "    Details: " << endl;
    cout << "        Offending Function " << classname_ << "::" << functionname_
         << endl;
    cout << "        " << description_ << endl;
    return;
  }
=======
  void printException();
>>>>>>> 3e177223

}; // End of GEMException class

/**
@class Declare the MicrostructureException class

The `MicrostructureException` class handles exceptions related to
microstructure modifications.

*/
class MicrostructureException {
private:
  string description_;  /**< Description of the GEM exception */
  string classname_;    /**< Name of the class that threw the exception */
  string functionname_; /**< Number of function that threw the exception */
  bool excp_; /**< true <-> for exception / false <-> for normal exit */

public:
  /**
  @brief Default constructor initializes class members to default (blank)
  values.
*/
  MicrostructureException();

  /**
    @brief Overloaded constructor that is typically invoked by THAMES.

    @param cname is the class name where the exception was thrown
    @param fileName is the method name where the exception was thrown
    @param strd is the description of the exception
  */
<<<<<<< HEAD
  MicrostructureException(const string &cname, const string &fileName,
                          const string &strd) {
    classname_ = cname;
    functionname_ = fileName;
    description_ = strd;
  }
=======
  MicrostructureException(const std::string &cname, const std::string &fileName,
                          const std::string &strd);
>>>>>>> 3e177223

  /**
    @brief Overloaded constructor that is typically invoked by THAMES.

    @param cname is the class name where the exception was thrown
    @param fileName is the method name where the exception was thrown
    @param strd is the description of the exception
    @param excp is true <-> for exception / false <-> for normal exit
  */
<<<<<<< HEAD
  MicrostructureException(const string &cname, const string &fileName,
                          const string &strd, bool excp) {
    classname_ = cname;
    functionname_ = fileName;
    description_ = strd;
    excp_ = excp;
  }
=======
  MicrostructureException(const std::string &cname, const std::string &fileName,
                          const std::string &strd, bool excp);
>>>>>>> 3e177223

  /**
  @brief Get the class name responsible for throwing the exception.

  @return the class name
  */
  string &getClassname() const { return (string &)classname_; }

  /**
  @brief Get the function name responsible for throwing the exception.

  @return the function name
  */
  string &getFunctionname() const { return (string &)functionname_; }

  /**
  @brief Get the description of the exception.

  @return the file name
  */
  string &getDescription() const { return (string &)description_; }

  bool getExcp() { return excp_; }

  /**
@brief Provide formatted output of the exception details.

*/
<<<<<<< HEAD
  void printException() {
    // bool excp1_ = true;
    if (excp_) {
      cout << endl << "Microstructure Exception Thrown:" << endl;
      cout << "    Details: " << endl;
      cout << "        Offending Function " << classname_
           << "::" << functionname_ << endl;
      cout << "        Problem: " << description_ << endl;
      cout << endl << "Microstructure Exception Thrown:" << endl;
      cout << "    Details: " << endl;
      cout << "        Offending Function " << classname_
           << "::" << functionname_ << endl;
      cout << "        Problem: " << description_ << endl;
    } else {
      cout << endl << "Microstructure Exception Thrown:" << endl;
      cout << "    Details: " << endl;
      cout << "        From Function " << classname_ << "::" << functionname_
           << endl;
      cout << "        reason: " << description_ << endl;
      cout << endl << "Microstructure Exception Thrown:" << endl;
      cout << "    Details: " << endl;
      cout << "        From Function " << classname_ << "::" << functionname_
           << endl;
      cout << "        reason: " << description_ << endl;
    }

    return;
  }
=======
  void printException();
>>>>>>> 3e177223
}; // End of MicrostructureException class

/**
@class Declare the DataException class

The `DataException` class handles exceptions related to miscellaneous
data errors.

*/
class DataException {

private:
  string description_;  /**< Description of the GEM exception */
  string classname_;    /**< Name of the class that threw the exception */
  string functionname_; /**< Number of function that threw the exception */

public:
  /**
  @brief Default constructor initializes class members to default (blank)
  values.

  */
  DataException();

  /**
  @brief Overloaded constructor that is typically invoked by THAMES.

  @param cname is the class name where the exception was thrown
  @param fileName is the method name where the exception was thrown
  @param strd is the description of the exception
  */
<<<<<<< HEAD
  DataException(const string &cname, const string &functionName,
                const string &strd) {
    classname_ = cname;
    functionname_ = functionName;
    description_ = strd;
  }
=======
  DataException(const std::string &cname, const std::string &functionName,
                const std::string &strd);
>>>>>>> 3e177223

  /**
  @brief Get the class name responsible for throwing the handle exception.

  @return the class name
  */
  string &getClassname() const { return (string &)classname_; }

  /**
  @brief Get the function name responsible for throwing the handle exception.

  @return the function name
  */
  string &getFunctionname() const { return (string &)functionname_; }

  /**
  @brief Get the description of the handle exception.

  @return the file name
  */
  string &getDescription() const { return (string &)description_; }

  /**
  @brief Provide formatted output of the exception details.

  */
<<<<<<< HEAD
  void printException() {
    cout << endl << "Data Exception Thrown:" << endl;
    cout << "    Details: " << endl;
    cout << "        Offending Function " << classname_ << "::" << functionname_
         << endl;
    cout << "        Problem:" << description_ << endl;
    cout << endl << "Data Exception Thrown:" << endl;
    cout << "    Details: " << endl;
    cout << "        Offending Function " << classname_ << "::" << functionname_
         << endl;
    cout << "        Problem: " << description_ << endl;
    return;
  }
=======
  void printException();
>>>>>>> 3e177223

}; // End of DataException class

#endif // SRC_THAMESLIB_EXCEPTIONS_H_<|MERGE_RESOLUTION|>--- conflicted
+++ resolved
@@ -38,15 +38,9 @@
 class EOBException {
 
 private:
-<<<<<<< HEAD
-  string arrayname_;    /**< Name of the array accessed */
-  string classname_;    /**< Name of the class that accessed the array */
-  string functionname_; /**< Name of the method that accessed the array */
-=======
   std::string arrayname_;    /**< Name of the array accessed */
   std::string classname_;    /**< Name of the class that accessed the array */
   std::string functionname_; /**< Name of the method that accessed the array */
->>>>>>> 3e177223
   int sizelimit_;       /**< Number of elements contained in the array */
   int indx_;            /**< Out-of-bounds element number that was queried */
 
@@ -67,19 +61,8 @@
   @param sl is the total number of array elements in that array
   @param id is the element number (out of bounds) that was queried erroneously
   */
-<<<<<<< HEAD
-  EOBException(const string &cname, const string &fileName,
-               const string &arname, const int sl, const unsigned int id) {
-    classname_ = cname;
-    functionname_ = fileName;
-    arrayname_ = arname;
-    sizelimit_ = sl;
-    indx_ = id;
-  }
-=======
   EOBException(const std::string &cname, const std::string &fileName,
                const std::string &arname, const int sl, const unsigned int id);
->>>>>>> 3e177223
 
   /**
   @brief Get the class name responsible for throwing the EOB exception.
@@ -121,30 +104,7 @@
   @brief Provide formatted output of the exception details.
 
   */
-<<<<<<< HEAD
-  void printException() {
-    cout << endl << "EOB Exception Thrown:" << endl;
-    cout << "    Details: " << endl;
-    cout << "        Offending Function " << classname_ << "::" << functionname_
-         << endl;
-    cout << endl << "EOB Exception Thrown:" << endl;
-    cerr << "    Details: " << endl;
-    cerr << "        Offending Function " << classname_ << "::" << functionname_
-         << endl;
-    if (indx_ == 0) {
-      cout << "        Array: " << arrayname_ << endl;
-      cerr << "        Array: " << arrayname_ << endl;
-    } else {
-      cout << "        Array: " << arrayname_ << " contains " << sizelimit_;
-      cout << " elements, but tried to access element " << indx_ << endl;
-      cerr << "        Array: " << arrayname_ << " contains " << sizelimit_;
-      cerr << " elements, but tried to access element " << indx_ << endl;
-    }
-    return;
-  }
-=======
-  void printException();
->>>>>>> 3e177223
+  void printException();
 
 }; // End of the EOBException class
 
@@ -179,18 +139,8 @@
   @param filename is the name of the offending file
   @param extype is the description of the exception type
   */
-<<<<<<< HEAD
-  FileException(const string &cname, const string &fileName,
-                const string &filename, const string &extype) {
-    classname_ = cname;
-    functionname_ = fileName;
-    filename_ = filename;
-    extype_ = extype;
-  }
-=======
   FileException(const std::string &cname, const std::string &fileName,
                 const std::string &filename, const std::string &extype);
->>>>>>> 3e177223
 
   /**
   @brief Get the class name responsible for throwing the file exception.
@@ -224,23 +174,7 @@
   @brief Provide formatted output of the exception details.
 
   */
-<<<<<<< HEAD
-  void printException() {
-    cout << endl << "File Exception Thrown:" << endl;
-    cout << "    Details: " << endl;
-    cout << "        Offending Function " << classname_ << "::" << functionname_
-         << endl;
-    cout << "        File: " << filename_ << ", Problem:" << extype_ << endl;
-    cout << endl << "File Exception Thrown:" << endl;
-    cerr << "    Details: " << endl;
-    cerr << "        Offending Function " << classname_ << "::" << functionname_
-         << endl;
-    cerr << "        File: " << filename_ << ", Problem: " << extype_ << endl;
-    return;
-  }
-=======
-  void printException();
->>>>>>> 3e177223
+  void printException();
 
 }; // End of the FileException class
 
@@ -273,17 +207,8 @@
   @param fileName is the method name where the exception was thrown
   @param strd is the description of the exception
   */
-<<<<<<< HEAD
-  FloatException(const string &cname, const string &fileName,
-                 const string &strd) {
-    classname_ = cname;
-    functionname_ = fileName;
-    description_ = strd;
-  }
-=======
   FloatException(const std::string &cname, const std::string &fileName,
                  const std::string &strd);
->>>>>>> 3e177223
 
   /**
   @brief Get the class name responsible for throwing the floating point
@@ -312,23 +237,7 @@
   @brief Provide formatted output of the exception details.
 
   */
-<<<<<<< HEAD
-  void printException() {
-    cout << endl << "Floating Point Exception Thrown:" << endl;
-    cout << "    Details: " << endl;
-    cout << "        Offending Function " << classname_ << "::" << functionname_
-         << endl;
-    cout << "        Description: " << description_ << endl;
-    cerr << endl << "Floating Point Exception Thrown:" << endl;
-    cerr << "    Details: " << endl;
-    cerr << "        Offending Function " << classname_ << "::" << functionname_
-         << endl;
-    cerr << "        Description: " << description_ << endl;
-    return;
-  }
-=======
-  void printException();
->>>>>>> 3e177223
+  void printException();
 
 }; // End of the FloatException class
 
@@ -342,17 +251,10 @@
 class HandleException {
 
 private:
-<<<<<<< HEAD
-  string description_;  /**< Description of the handle exception */
-  string classname_;    /**< Name of the class that threw the exception */
-  string functionname_; /**< Number of function that threw the exception */
-  string handle_;       /**< Description of the handle causing the exception */
-=======
   std::string description_;  /**< Description of the handle exception */
   std::string classname_;    /**< Name of the class that threw the exception */
   std::string functionname_; /**< Number of function that threw the exception */
   std::string handle_;       /**< Description of the handle causing the exception */
->>>>>>> 3e177223
 
 public:
   /**
@@ -370,18 +272,8 @@
   @param handle is the handle that caused the exception
   @param strd is the description of the exception
   */
-<<<<<<< HEAD
-  HandleException(const string &cname, const string &fileName,
-                  const string &handle, const string &strd) {
-    classname_ = cname;
-    functionname_ = fileName;
-    handle_ = handle;
-    description_ = strd;
-  }
-=======
   HandleException(const std::string &cname, const std::string &fileName,
                   const std::string &handle, const std::string &strd);
->>>>>>> 3e177223
 
   /**
   @brief Get the class name responsible for throwing the handle exception.
@@ -415,25 +307,7 @@
   @brief Provide formatted output of the exception details.
 
   */
-<<<<<<< HEAD
-  void printException() {
-    cout << endl << "Handle Exception Thrown:" << endl;
-    cout << "    Details: " << endl;
-    cout << "        Offending Function " << classname_ << "::" << functionname_
-         << endl;
-    cout << "        Description: " << description_ << endl;
-    cout << "             Handle: " << handle_ << endl;
-    cout << endl << "Floating Point Exception Thrown:" << endl;
-    cout << "    Details: " << endl;
-    cout << "        Offending Function " << classname_ << "::" << functionname_
-         << endl;
-    cout << "        Description: " << description_ << endl;
-    cout << "             Handle: " << handle_ << endl;
-    return;
-  }
-=======
-  void printException();
->>>>>>> 3e177223
+  void printException();
 
 }; // End of the HandleException class
 
@@ -466,17 +340,8 @@
   @param fileName is the method name where the exception was thrown
   @param strd is the description of the exception
   */
-<<<<<<< HEAD
-  GEMException(const string &cname, const string &fileName,
-               const string &strd) {
-    classname_ = cname;
-    functionname_ = fileName;
-    description_ = strd;
-  }
-=======
   GEMException(const std::string &cname, const std::string &fileName,
                const std::string &strd);
->>>>>>> 3e177223
 
   /**
   @brief Get the class name responsible for throwing the handle exception.
@@ -503,23 +368,7 @@
   @brief Provide formatted output of the exception details.
 
   */
-<<<<<<< HEAD
-  void printException() {
-    cout << endl << "GEM Exception Thrown:" << endl;
-    cout << "    Details: " << endl;
-    cout << "        Offending Function " << classname_ << "::" << functionname_
-         << endl;
-    cout << "        " << description_ << endl;
-    cout << endl << "GEM Exception Thrown:" << endl;
-    cout << "    Details: " << endl;
-    cout << "        Offending Function " << classname_ << "::" << functionname_
-         << endl;
-    cout << "        " << description_ << endl;
-    return;
-  }
-=======
-  void printException();
->>>>>>> 3e177223
+  void printException();
 
 }; // End of GEMException class
 
@@ -551,17 +400,8 @@
     @param fileName is the method name where the exception was thrown
     @param strd is the description of the exception
   */
-<<<<<<< HEAD
-  MicrostructureException(const string &cname, const string &fileName,
-                          const string &strd) {
-    classname_ = cname;
-    functionname_ = fileName;
-    description_ = strd;
-  }
-=======
   MicrostructureException(const std::string &cname, const std::string &fileName,
                           const std::string &strd);
->>>>>>> 3e177223
 
   /**
     @brief Overloaded constructor that is typically invoked by THAMES.
@@ -571,18 +411,8 @@
     @param strd is the description of the exception
     @param excp is true <-> for exception / false <-> for normal exit
   */
-<<<<<<< HEAD
-  MicrostructureException(const string &cname, const string &fileName,
-                          const string &strd, bool excp) {
-    classname_ = cname;
-    functionname_ = fileName;
-    description_ = strd;
-    excp_ = excp;
-  }
-=======
   MicrostructureException(const std::string &cname, const std::string &fileName,
                           const std::string &strd, bool excp);
->>>>>>> 3e177223
 
   /**
   @brief Get the class name responsible for throwing the exception.
@@ -611,38 +441,7 @@
 @brief Provide formatted output of the exception details.
 
 */
-<<<<<<< HEAD
-  void printException() {
-    // bool excp1_ = true;
-    if (excp_) {
-      cout << endl << "Microstructure Exception Thrown:" << endl;
-      cout << "    Details: " << endl;
-      cout << "        Offending Function " << classname_
-           << "::" << functionname_ << endl;
-      cout << "        Problem: " << description_ << endl;
-      cout << endl << "Microstructure Exception Thrown:" << endl;
-      cout << "    Details: " << endl;
-      cout << "        Offending Function " << classname_
-           << "::" << functionname_ << endl;
-      cout << "        Problem: " << description_ << endl;
-    } else {
-      cout << endl << "Microstructure Exception Thrown:" << endl;
-      cout << "    Details: " << endl;
-      cout << "        From Function " << classname_ << "::" << functionname_
-           << endl;
-      cout << "        reason: " << description_ << endl;
-      cout << endl << "Microstructure Exception Thrown:" << endl;
-      cout << "    Details: " << endl;
-      cout << "        From Function " << classname_ << "::" << functionname_
-           << endl;
-      cout << "        reason: " << description_ << endl;
-    }
-
-    return;
-  }
-=======
-  void printException();
->>>>>>> 3e177223
+  void printException();
 }; // End of MicrostructureException class
 
 /**
@@ -674,17 +473,8 @@
   @param fileName is the method name where the exception was thrown
   @param strd is the description of the exception
   */
-<<<<<<< HEAD
-  DataException(const string &cname, const string &functionName,
-                const string &strd) {
-    classname_ = cname;
-    functionname_ = functionName;
-    description_ = strd;
-  }
-=======
   DataException(const std::string &cname, const std::string &functionName,
                 const std::string &strd);
->>>>>>> 3e177223
 
   /**
   @brief Get the class name responsible for throwing the handle exception.
@@ -711,23 +501,7 @@
   @brief Provide formatted output of the exception details.
 
   */
-<<<<<<< HEAD
-  void printException() {
-    cout << endl << "Data Exception Thrown:" << endl;
-    cout << "    Details: " << endl;
-    cout << "        Offending Function " << classname_ << "::" << functionname_
-         << endl;
-    cout << "        Problem:" << description_ << endl;
-    cout << endl << "Data Exception Thrown:" << endl;
-    cout << "    Details: " << endl;
-    cout << "        Offending Function " << classname_ << "::" << functionname_
-         << endl;
-    cout << "        Problem: " << description_ << endl;
-    return;
-  }
-=======
-  void printException();
->>>>>>> 3e177223
+  void printException();
 
 }; // End of DataException class
 
