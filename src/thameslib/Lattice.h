/**
@file Lattice.h
@brief Declaration of the Lattice class for storing the 3D microstructure

THAMES defines a Lattice class that is instantiated to a Lattice
object at the beginning of the program's execution.  The lattice defines the
three-dimensional environment within which a cement paste microstructure
exists, hydrates, and possibly deteriorates.
*/

#ifndef LATTICEH
#define LATTICEH

#include <algorithm>
#include <climits>
#include <ctime>
#include <fstream>
#include <iomanip>
#include <iostream>
#include <list>
#include <map>
#include <sstream>
#include <string>
#include <typeinfo>
#include <vector>

#include "../version.h"
#include "AppliedStrain.h"
#include "ChemicalSystem.h"
#include "Interface.h"
#include "Isite.h"
#include "RanGen.h"
#include "Site.h"
#include "global.h"

/**
@struct Sitesize
@brief Structure to catalog site domain sizes
*/
struct Sitesize {
  int siteid; /**< ID of the site in the site_ vector */
  int nsize;  /**< Size of the domain of the phase at that site */
};

struct chemElem {
  int z;
  string symb;
  double mass;
};

struct structGrowVect {
  int id;
  int posVect;
  double affinity;
};

struct structDissVect {
  int id;
  int posVect;
  double wmc;
};

using namespace std;

/**
@class Lattice
@brief Defines and stores the 3D microstructure as a discrete lattice of voxel
sites.

*/
class Lattice {

private:
  string version_; /**< THAMES version for header information */
  string thamesVersion_;
  string jobRoot_; /**< The root name for output files */
  string damageJobRoot_;

  RanGen *rg_; /**< Pointer to random number generator object */
  int latticeRNGseed_;
  long int numRNGcall_0_, numRNGcallLONGMAX_;
  double lastRNG_;

  int xdim_;     /**< Number of sites in the x dimension */
  int ydim_;     /**< Number of sites in the y dimension */
  int zdim_;     /**< Number of sites in the z dimension */
  double resolution_;     /**< Voxel edge length [micrometers] */
  vector<Site> site_;     /**< 1D list of Site objects (site = voxel) */
  int numSites_; /**< Total number of sites */
  // unsigned int siteNeighbors_; /**< Number of neighbor sites to a given site
  // */
  ChemicalSystem *chemSys_; /**< Pointer to simulation's ChemicalSystem */
  AppliedStrain *FEsolver_; /**< Pointer to simulation's FE elastic solver */
  vector<Interface> interface_; /**< List of the different interface objects
                                        in the microstructure */

  double areaPerFace_;            /**< Converts a voxel face to m2 units */
  double volumePerVoxel_;         /**< Converts a voxel to its volume in m3
                                   units */
  double wsRatio_;                /**< Water-to-solids mass ratio */
  vector<double> volumeFraction_; /**< Array of volume fractions of each
                                          microstructure phase */
  vector<double> surfaceArea_;    /**< Array of surface areas of each
                                             microstructure phase
                                             (m2 per 100 g of all solid) */
  vector<double>
      specificSurfaceArea_; /**< Array of specific surface areas of each
                               microstructure phase
                               (m2 per kg of that phase) */
  vector<int> count_;       /**< Number of sites of each different type */

  map<int, vector<double>>
      expansion_; /**< Map of expansion strain of each voxel */
  map<int, vector<int>> expansion_coordin_; /**< Map of coordinates of sites
                                               with local expansion strain */
  double waterChange_;          /**< How much water must be added or subtracted
                                        due to hydration or deterioration */
  double microstructureVolume_; /**< Microstructure volume in GEM
volume units */
  double initialMicrostructureVolume_; /**< Initial microstructure volume in GEM
volume units */
  double capillaryPoreVolume_;         /**< Total volume of capillary pores */
  double capillaryPoreVolumeFraction_; /**< Total volume fraction of capillary
                                          pores */
  double subvoxelPoreVolume_;          /**< Total volume of subvoxel pores */
  double nonSolidVolume_;              /**< Total volume not solid */
  double solidVolumeWithPores_;        /** Total solid volume including their
internal pore volume */
  double waterVolume_;                 /** volume of electrolyte in GEM
volume units */
  double voidVolume_;                  /** volume of void in GEM volume
units */
  double capillaryWaterVolume_;        /**< Volume of capillary pore water */
  double capillaryVoidVolume_;         /**< Volume of capillary void space
(no water) */
  double subvoxelWaterVolume_;         /**< Volume of water in subvoxel
pores in GEM units */
  double subvoxelPoreVolumeFraction_;  /**< Total volume fraction of subvoxel
                                          pores */

  vector<struct PoreSizeVolume>
      masterPoreVolume_; /**< Pore size distribution and saturation */

  double time_;              /**< The current simulation time [h] */
  double temperature_;       /**< The current simulation temperature [K] */
  double oldtemp_;           /**< The temperature in the previous
                                     time step [K] */
  double sulfateAttackTime_; /**< Simulation time at which to begin
                                simulation of sulfate attack [h] */
  double leachTime_;         /**< Simulation time at which to begin
                                      simulation of leaching [h] */

  bool depthEffect_; /**< Whether or not PNG images should have
                             depth effect */
  bool verbose_;     /**< Flag to determine verbose output */
  bool warning_;     /**< Flag to determine warning message output */

  vector<chemElem> cfgElem_; /**< Holds periodic table information to output
                                files in cfg format */

  double initSolidMass_;

  double wcRatio_; /**< Water-to-cement mass ratio */

  int numMicroPhases_; /**< Number of microphases */

  double particRadius_; /**< used for graphical representation */

  vector<int>
      growthInterfaceSize_; /**< growth interface size of each microphase */
  vector<int> dissolutionInterfaceSize_; /**< dissolution interface size of each
                                            microphase */

  vector<int> growingVectSA_; /**for SULFATE ATTACK */
  int sizeGrowingVectSA_;
  vector<vector<int>> shrinking_;
  vector<vector<double>> volratios_;

  int waterDCId_; /**< coresp to DCName = "H2O@" */
  double waterMollarMass_;
  double waterMollarVol_;

  int DAMAGEID_;

public:
  /**
  @brief Constructor without input microstructure file name.

  This constructor simply initializes the dimensions and time to zero, sets
  the temperature to the globally defined reference temperature, and
  sets the lattice resolution to the globally defined reference value.

  @note Not currently used in THAMES

  @param cs is a pointer to the ChemicalSystem object for the simulation
  */
  Lattice(ChemicalSystem *cs);

  /**
  @brief Overloaded constructor with input microstructure file name.

  This constructor initializes the dimensions and time to zero, sets
  the temperature to the globally defined reference temperature, and
  sets the lattice resolution to the globally defined reference value.
  Afterward, the input microstructure file is opened and read, so that
  the voxel phase assignments can be made at each site.

  @param cs is a pointer to the ChemicalSystem object for the simulation
  @param rg is a pointer to the random number generator object
  @param seedRNG is the random number seed
  @param fileName is the name of the file containing the microstructure data
  @param verbose is true if extra messages are to be printed
  @param warning is true if warning messages are to be printed
  */
  Lattice(ChemicalSystem *cs, RanGen *rg, int seedRNG, const string &fileName,
          const bool verbose, const bool warning);

  /**
 @brief Destructor.

 This destructor clears out the `interface_` and `site_` vectors, and
 also deletes the allocated memory for the random number generator object,
 since this is the class that allocated the memory for that object.
 */
  ~Lattice();

  void setChemElem(string);
  chemElem getChemElem(int);

  /**
  @brief Set the number of sites in the x dimension.

  @param x is the number of sites in the x dimension
  */
  void setXDim(const int x) {
    xdim_ = x;
    numSites_ = (xdim_ * ydim_ * zdim_);
  }

  /**
  @brief Get the number of sites in the x dimension.

  @return the number of sites in the x dimension
  */
  int getXDim() const { return xdim_; }

  /**
  @brief Set the number of sites in the y dimension.

  @param y is the number of sites in the y dimension
  */
  void setYDim(const int y) {
    ydim_ = y;
    numSites_ = (xdim_ * ydim_ * zdim_);
  }

  /**
  @brief Get the number of sites in the y dimension.

  @return the number of sites in the y dimension
  */
  int getYDim() const { return ydim_; }

  /**
  @brief Set the number of sites in the z dimension.

  @param z is the number of sites in the z dimension
  */
  void setZDim(const int z) {
    zdim_ = z;
    numSites_ = (xdim_ * ydim_ * zdim_);
  }

  /**
  @brief Get the number of sites in the z dimension.

  @return the number of sites in the z dimension
  */
  int getZDim() const { return zdim_; }

  /**
  @brief Get the total number of lattice sites.

  The lattice is rectangular, so the total number of sites is
  `xdim_ * ydim_ * zdim_`, but we store this value as a class member to
  save having to compute it multiple times.

  @return the total number of lattice sites
  */
  int getNumSites() const { return numSites_; }

  /**
  @brief Set the volume fraction of a given microstructure phase.

  @param i is the index of the microstructure phase
  @param vfrac is the volume fraction to assign on a total microstructure basis
  */
  // void setVolumeFraction(const unsigned int i, const double vfrac) {
  //   if (i > -1 && i < volumeFraction_.size()) {
  //     volumeFraction_[i] = vfrac;
  //   } else {
  //     throw EOBException("Lattice", "setVolumeFraction", "volumeFraction_",
  //                        volumeFraction_.size(), i);
  //   }
  // }

  /**
  @brief Set the initial volume fraction of a given microstructure phase.

  @param i is the index of the microstructure phase
  @param vfrac is the volume fraction to assign on a total microstructure basis
  */
  // void setInitVolumeFraction(const int i, const double vfrac) {
  //   if (i > -1 && i < initVolumeFraction_.size()) {
  //     initVolumeFraction_[i] = vfrac;
  //   } else {
  //     throw EOBException("Lattice", "setInitVolumeFraction",
  //                        "initVolumeFraction_", initVolumeFraction_.size(),
  //                        i);
  //   }
  //   initVolumeFraction_[i] = vfrac;
  // }

  /**
  @brief Set the water-solids mass ratio

  @param ws is the water-solids mass ratio
  */
  void setWsRatio(const double ws) {
    wsRatio_ = 0.0;
    if (ws > 0.0) {
      wsRatio_ = ws;
    }
    return;
  }

  /**
  @brief Get the water-solids mass ratio

  @return the water-solids mass ratio
  */
  double getWsRatio(void) const { return wsRatio_; }
  double getWcRatio(void) const { return wcRatio_; }

  /**
  @brief Get the volume fraction of a given microstructure phase.

  This is simply the number of sites with a given phase divided by the
  total number of sites.

  @param i is the index of the microstructure phase
  @return the volume fraction of phase i on a total microstructure basis
  */
  double getVolumeFraction(int i) { return (volumeFraction_[i]); }

  /**
  @brief Get the initial volume fraction of a given microstructure phase.

  This is simply the number of sites with a given phase divided by the
  total number of sites.

  @param i is the index of the microstructure phase
  @return the initial volume fraction of phase i on a total microstructure basis
  */
<<<<<<< HEAD
  // double getInitVolumeFraction(unsigned int i) { return
  // (initVolumeFraction_[i]); }
=======
  // double getInitVolumeFraction(int i) { return (initVolumeFraction_[i]); }
>>>>>>> 26f61aad

  /**
  @brief Calculate the subvoxel pore volume

  @param vol is the array of all microstructure phase volumes
  */
  void calcSubvoxelPoreVolume(vector<double> &vol);

  /**
  @brief Calculate the total volume of solids including
  subvoxel pore volume assigned to solids

  @param vol is the array of all microstructure phase volumes
  it
  */
  void calcSolidVolumeWithPores(vector<double> &vol);

  /**
  @brief Get the total volume of solids including
  subvoxel pore volume assigned to solids

  @return the solid volume including subvoxel pore volume
  */
  double getSolidVolumeWithPores(void) const { return solidVolumeWithPores_; }

  /**
  @brief Calculate the non-solid volume

  @param vol is the array of all microstructure phase volumes
  it
  */
  void calcNonSolidVolume(vector<double> &vol);

  /**
  @brief Get or calculate the non-solid volume

  @return the non-solid volume
  */
  double getNonSolidVolume(void) const { return nonSolidVolume_; }

  /**
  @brief Get the number of neighbor sites each site has.

  This is simply the number of sites with a given phase divided by the
  total number of sites.

  @note NOT USED.

  @return the number of neighbor sites each site has
  */
  // unsigned int getSiteNeighbors() const { return siteNeighbors_; }

  /**
  @brief Set the lattice resolution [meters].

  The lattice resolution is the physical length associated with the edge
  length of a site.

  @param res is the lattice resolution [meters]
  */
  void setResolution(const double res);

  /**
  @brief Get the lattice resolution [meters].

  The lattice resolution is the physical length associated with the edge
  length of a site.

  @note NOT USED.

  @return the lattice resolution [meters]
  */
  double getResolution() const { return resolution_; }

  /**
  @brief Get the areaPerFace_ value [m2].

  @return the areaPerFace_ value [m2]
  */
  double getAreaPerFace() const { return areaPerFace_; }

  /**
  @brief Get the volumePerVoxel_ value [m3].

  @return the volumePerVoxel_ value [m3]
  */
  double getVolumePerVoxel() const { return volumePerVoxel_; }

  /**
  @brief Set the simulation time [hours].

  @note NOT USED.

  @param tval is the simulation time [hours]
  */
  void setTime(const double tval) { time_ = tval; }

  /**
  @brief Get the simulation time [hours].

  @note NOT USED.

  @return the simulation time [hours]
  */
  double getTime() const { return time_; }

  /**
  @brief Get the simulation time at which to start sulfate attack simulation
  [hours].

  @note NOT USED.

  @return the simulation time at which to start sulfate attack [hours]
  */
  double getSulfateAttackTime() const { return sulfateAttackTime_; }

  /**
  @brief Set the simulation time at which to start sulfate attack simulation
  [hours].

  @param sattacktime is the simulation time at which to start sulfate attack
  [hours]
  */
  void setSulfateAttackTime(const double sattacktime) {
    sulfateAttackTime_ = sattacktime;
  }

  /**
  @brief Get the simulation time at which to start leaching simulation [hours].

  @note NOT USED.

  @return the simulation time at which to start leaching [hours]
  */
  double getLeachTime() const { return leachTime_; }

  /**
  @brief Set the simulation time at which to start leaching simulation [hours].

  @param leachtime is the simulation time at which to start leaching [hours]
  */
  void setLeachTime(const double leachtime) { leachTime_ = leachtime; }

  /**
  @brief Set the lattice temperature [K].

  @param tmp is the temperature [K]
  */
  void setTemperature(const double tmp) { temperature_ = tmp; }

  /**
  @brief Get the lattice temperature [K].

  @return the temperature [K]
  */
  double getTemperature() const { return temperature_; }

  /**
  @brief Get the version of THAMES

  @note NOT USED.

  @return the version number as a string
  */
  const string &getVersion() const { return version_; }

  /**
  @brief Set the root name for simulation output files.

  @param jobname is the root name for simulation output files
  */
  void setJobRoot(string jobname) {
    jobRoot_ = jobname;
    // damageJobRoot_ = jobRoot_ + ".damage";
  }

  /**
  @brief Add a site at location (xp,yp,zp) to the lattice.

  The site is checked for valid coordinates.  If valid a new Site object
  is created and pushed back onto the class's `site_` vector.

  @param xp is the x coordinate of the site to add
  @param yp is the y coordinate of the site to add
  @param zp is the z coordinate of the site to add
  */
  void addSite(const int xp, const int yp, const int zp);

  /**
  @brief Get the x coordinate of a site with a given index in the 1D `site_`
  array.

  @param i is the index of the site in the class's `site_` array
  @return the x coordinate
  */
  int getX(const int i) const { return (site_[i].getX()); }

  /**
  @brief Get the y coordinate of a site with a given index in the 1D `site_`
  array.

  @param i is the index of the site in the class's `site_` array
  @return the y coordinate
  */
  int getY(const int i) const { return (site_[i].getY()); }

  /**
  @brief Get the z coordinate of a site with a given index in the 1D `site_`
  array.

  @param i is the index of the site in the class's `site_` array
  @return the x coordinate
  */
  int getZ(const int i) const { return (site_[i].getZ()); }

  /**
  @brief Get a site's index in the 1D `site_` array, given its (x,y,z)
  coordinates.

  @param ix is the x coordinate of the site
  @param iy is the x coordinate of the site
  @param iz is the x coordinate of the site
  @return the index of the site in the `site_` array
  */
  int getIndex(int ix, int iy, int iz) const;

  /**
  @brief Get the collection of site indices neighboring a given site.

  @param sitenum is the index of the site in question
  @param size is the maximum distance defining the neighborhood [sites]
  @return a list of site indices for all neighbors within the maximum distance
  */
  vector<int> getNeighborhood(const int sitenum, const int size);

  /**
  @brief Get a pointer to a Site object at a given index in the `site_` array.

  @param index is the index of the Site object in the `site_` array
  @return a pointer to the Site object in question
  */
  Site *getSite(int index) { return &site_[index]; }

  /**
  @brief Designate a site as damaged.

  The site to be damaged is specified by its index in the `site_` array.

  @note NOT USED.

  @param index is the index of the Site object in the `site_` array
  */
  void setDamage(int index) { site_[index].setDamage(); }

  /**
  @brief Change the wmc (weighted mean curvature) of a site by a prescribed
  amount.

  @param index is the index of the Site object in the `site_` array
  @param dwmcval is the increment to add to the wmc
  */
  void dWmc(int index, double dwmcval) {
    site_[index].setWmc(site_[index].getWmc() + dwmcval);
  }

  void setWmc0(int index, double dwmcval) {
    site_[index].setWmc0(dwmcval);
  }

  /**
  @brief Compute normalized initial microstructure phase masses

  Given the initial masses of all phases in 1 cm3 of microstructure,
  this method scales them to 100 grams of solid instead.  In the process,
  this method also sets the initial moles of water in the
  chemical system definition.

  So when this method is finished, microPhaseMass has units of g per 100 g of
  solid

  @param microPhaseMass is a vector of all the microstructure masses
  @param cementMass is the combined mass of all the cement components
  @param solidMass is the combined mass of all the solids
  */
  void normalizePhaseMasses(vector<double> microPhaseMass);

  /**
  @brief Master method to locate the interfaces for each phase in the
  microstructure.

  */
  void findInterfaces(void);

  /**
  @brief Add (grow i.e. switch from electrolyte) the prescribed number of
  sites of each microphase that has to grow

  @param growPhaseIDVect is the vector of microphase IDs that must grow
  @param numSiteGrowVect is a vector containing the number of voxels to add for
  each microphase ID in growPhaseIDVect
  @param growPhNameVect is a vector containing the name of each microphase in
  growPhaseIDVect
  @param numtoadd_G is the number of sites switched by this call
  @param totalTRC is the total call number of the changeMicrostructure method
  @return the actual number of sites that were changed for each microphase ID
  from the input growPhaseIDVect vector
  */
  vector<int> growPhase(vector<int> growPhaseIDVect,
                        vector<int> numSiteGrowVect,
                        vector<string> growPhNameVect,
                        int &numadded_G,
                        int totalTRC);

  /**
  @brief create a new growth interface for a given phase (phaseID) having a
  size of numLeft sites; this is necessary when the "growth" of all requested
  sites for this phase was not possible because the size of the
  corresponding growth interface was zero.

  @param phaseid is the id of the microstructure phase to nucleate
  @param numLeft is the number of sites to nucleate/create for this phase
  @return the actual size of the new interface (must equals numLeft!)
  */
  void nucleatePhaseAff(int phaseID, int numLeft);
  void nucleatePhaseRnd(int phaseID, int numLeft);

  /**
  @brief Remove (dissolve i.e. switch to electrolyte) the prescribed number of
  sites of each microphase that has to dissolve

  @param dissPhaseIDVect is the vector of microphase IDs that must dissolve
  @param numSiteDissVect is a vector containing the number of voxels to dissolve
  for each microphase ID in dissPhaseIDVect
  @param dissPhNameVect is a vector containing the name of each microphase in
  dissPhaseIDVect
  @param numtoadd_D is the number of sites switched by this call
  @param totalTRC is the total call number of the changeMicrostructure method
  @return vector of the number of voxels of each phase that could not dissolve
  */
  vector<int> dissolvePhase(vector<int> dissPhaseIDVect,
                            vector<int> numSiteDissVect,
                            vector<string> dissPhNameVect,
                            int &numadded_D,
                            int totalTRC);

  /**
  @brief Remove the water from a prescribed number of solution-filled sites.

  This method constructs a list of all the <i>potential</i> void sites, based
  on whether there are multiple connected solution-filled sites in a cluster.
  The list is then sorted essentially by the effective pore size.  Only then
  is the list visited and the prescribed number of sites switched to void.

  @param numsites is the number of sites to switch from water to void
  @return the actual number of sites that were changed
  */
  int emptyPorosity(int numsites, int cyc);

  /**
  @brief Add water to a prescribed number of empty pore sites.

  This method constructs a list of all the void sites, based
  on whether there are multiple connected void sites in a cluster.
  The list is then sorted essentially by the effective pore size.  Only then
  is the list visited and the prescribed number of sites switched to water.

  @param numsites is the number of sites to switch from void to water
  @return the actual number of sites that were changed
  */
  int fillPorosity(int numsites, int cyc);

  double fillAllPorosity(int cyc);

  /**
  @brief Count the number of solution sites within a box centered on a given
  site.

  @param boxsize is the linear dimension of the cubic box neighborhood
  @param siteid is the index of the queried site in the `site_` array
  @return the number of solution-filled sites in the box neighborhood
  */
  int countBox(int boxsize, unsigned int siteid);

  /**
  @brief Check whether a linear coordinate is outside the lattice boundaries.

  If a given coordinate is outside the lattice boundaries, then the additive
  adjustment is returned that will locate the equivalent site within the
  lattice, assuming periodic boundary conditions.

  @param pos is the linear coordinate to check
  @param size is the dimension of the lattice in that dimension (number of
  sites)
  @return the additive adjustment to locate the equivalent coordinate within
  the lattice
  */
  int checkBC(int pos, int size) {
    if (pos >= size)
      return (-size);
    if (pos < 0)
      return (size);
    return (0);
  }

  /**
  @brief Get a pointer to the ChemicalSystem object for the simulation.

  @return a pointer to the ChemicalSystem object for the simulation
  */
  ChemicalSystem *getChemSys() const { return chemSys_; }

  /**
  @brief Set the phase id of a given site, specified by a pointer to the Site
  object.

  @param s is a pointer to the Site object
  @param i is the phase index to set at that site
  */
  void setMicroPhaseId(Site *s, const int i) {
    count_[s->getMicroPhaseId()]--;
    s->setMicroPhaseId(i);
    count_[i]++;
  }

  /**
  @brief Set the phase id of a given site, specified by the site's index number.

  @param sitenum is the index of the site in the `site_` array
  @param i is the phase index to set at that site
  */
  void setMicroPhaseId(const int sitenum, const int i) {
    count_[site_[sitenum].getMicroPhaseId()]--;
    site_[sitenum].setMicroPhaseId(i);
    count_[i]++;
  }

  /**
  @brief Get the phase id of a given site, specified by the site's index number.

  @param sitenum is the index of the site in the `site_` array
  @return the microstructure phase id at the site
  */
  int getMicroPhaseId(const int sitenum) {
    return (site_[sitenum].getMicroPhaseId());
  }

  /**
  @brisef Add a site to the list of sites where dissolution of a given phase can
  occur.

  @param loc is a pointer to the Site object to add to the list of potential
  dissolution sites
  @param pid is the microstructure phase id
  */
  void addDissolutionSite(Site *loc, int pid);

  /**
  @brief Add a site to the list of sites where growth of a given phase can
  occur.

  @param loc is a pointer to the Site object to add to the list of potential
  growth sites
  @param pid is the microstructure phase id
  */
  void addGrowthSite(Site *loc, int pid);

  /**
  @brief Remove a site from the list of sites where dissolution of a given phase
  can occur.

  @param loc is a pointer to the Site object to remove from the list of
  potential dissolution sites
  @param pid is the microstructure phase id
  */
  void removeDissolutionSite(Site *loc, int pid);

  /**
  @brief Remove a site from the list of sites where growth of a given phase can
  occur.

  @param loc is a pointer to the Site object to remove from the list of
  potential growth sites
  @param pid is the microstructure phase id
  */
  void removeGrowthSite_diss(Site *loc, int pid);

  void removeGrowthSite_grow(Site *ste0, int pid);

  void removeGrowthSite_nucleation(Site *loc);

  /**
  @brief Master method to update a microstructure during after a given time
  interval.

  Updating the microstructure includes determining how many sites of each phase
  to add and subtract from the lattice, determining which site locations will be
  used to do that, and then actually causing the switches in phase id to happen
  at those sites. The interfaces and lists of dissolution and growth sites are
  updated accordingly, too.

  @note Water is assumed to be chemically reactive only if it is in capillary
  porosity (microstructure id ELECTROLYTEID).  If the capillary water is
  exhausted then some reaction can still happen with water in nanoporosity, but
  for now we assume that the nanopore water is chemically unreactive and cannot
  be removed.

  @todo Generalize to allow water in nanopores to be chemically reactive

  @param time is is the simulation time [hours]
  @param simtype is the type of simulation (hydration, leaching, etc)
  @param capWater is true if there is any capillary pore water in the system.
  @param vectPhNumDiff is the vector of maximum number of voxels belonging to
  each microphase, voxels that can be dissolved according to the system
  configuration (lattice)
  @param vectPhIdDiff is the microphase ID for which a the number of voxels that
  can be dissolved is smaller than the number requested by the corresponding
  kinetic model
  @param vectPhNameDiff is the vector of names of microphases
  @param repeat counts the number of changeMicrostructure calls for a given
  cycle (cyc)
  @param cyc (cycle) is the iteration number in main iteration loop in
  Controller::doCycle - each cycle corresponds to a time step

  @return zero if okay or nonzero if not all requested voxels
  for a certain microphase ID (phDiff) can be dissolved
  */
  int changeMicrostructure(double time, const int simtype, bool &capWater,
                           vector<int> &vectPhNumDiff,
                           vector<int> &vectPhIdDiff,
                           vector<string> &vectPhNameDiff, int repeat, int cyc);

  /**
  @brief Adjust GEMS calculated volumes of microstructure phases

  The volume fractions passed to this function are those coming directly
  from the chemical system.  But the chemical system does not account for
  occluded porosity that may be associated with a solid phase at length
  scales smaller than the lattice spatial resolution.  This method fixes
  those volume fractions, paying special attention to the water distribution.

  @note Water is assumed to be chemically reactive only if it is in capillary
  porosity (microstructure id ELECTROLYTEID).  If the capillary water is
  exhausted then some reaction can still happen with water in nanoporosity, but
  for now we assume that the nanopore water is chemically unreactive and cannot
  be removed.

  @todo Generalize to allow water in nanopores to be chemically reactive

  @param phasenames is a vector of the microstructure phase names
  @param vol is a vector of the pre-adjusted microstructure volumes
  */
  void adjustMicrostructureVolumes(vector<double> &vol, int volSize, int cyc);

  /**
  @brief Calculate microstructure volume fractions

  @param names is a vector of the adjusted microstructure volumes
  @param vol is a vector of the adjusted microstructure volumes
  @param vfrac will hold the microstructure volume fractions
  */
  void adjustMicrostructureVolFracs(vector<string> &names,
                                    const vector<double> vol,
                                    vector<double> &vfrac, int volSize,
                                    int cyc);

  /**
  @brief Calculate the pore size distribution data

  */
  void calculatePoreSizeDistribution(void);

  /**
  @brief Write the pore size distribution data to a file

  @param curtime is the current time in hours
  @param simtype is the sumulation tyupe
  @param root is the root name of the output file to create
  */
  void writePoreSizeDistribution(double curtime);

  /**
  @brief Write the microstructure colors to a file

  This is done to save processing the chemistry.json file just to get the colors
  and will make post-processing of images easier.

  @param root is the root name of the output file to create
  */
  void writeMicroColors();

  /**
  @brief Write the 3D microstructure to a file.

  The microstructure output file will indicate the phase id at each site.

  @param curtime is the current time in hours
  @param root is the root name of the output file to create
  */
  void writeLattice(double curtime);

  void writeLatticeH(double curtime);

  void writeLatticeXYZ(double curtime);

  void appendXYZ(double curtime);

  void writeLatticeCFG(double curtime);

  void writeNewLattice(int newZdim);

  /**
  @brief Write the 3D microstructure to a file.

  The damage output file is binary, each site either being damaged or not.

  @param curtime is the current time in hours
  @param root is the root name of the output file to create
  */
  void writeDamageLattice(double curtime);

  /**
  @brief Write the 3D microstructure to a png file that can be immediately
  rendered.

  @param curtime is the current time in hours
  @param root is the root name of the png output file to create
  */
  void writeLatticePNG(double curtime);

  /**
  @brief Write the 3D microstructure to a png file that can be immediately
  rendered.

  The damage output file is binary, each site either being damaged or not.

  @param curtime is the current time in hours
  @param root is the root name of the png output file to create
  */
  void writeDamageLatticePNG(double curtime);

  /**
  @brief Create files of sequential slices of the microstructure in the x
  direction.

  The slices are individual PPM files of 2D (y,z) microstructure slices,
  written back to back, in the same file.  Once created, the files are each
  converted to GIFs using a system call to Imagemagick, and then the GIFs are
  converted to an animated GIF file using a system call to gifsicle.

  @note NOT USED.

  @warning This method currently depends on system calls
  @warning This method currently depends on having Imagemagick installed
  @warning This method currently depends on having gifsicle installed

  @todo Remove the dependence on system calls, Imagemagick, and gifsicle

  @param root is the root name of the png output file to create
  */
  void makeMovie();

  /**
  @brief Set the expansion strain components of a site specified by its index.

  This function changes the strain components of a site already in the
  list of expansion sites.  If the prescribed site is not already in the
  list of expansion sites, then the site will be added to that list.

  @param index is the index of the site in the `site_` array
  @param val is the vector of expansion strain components to set
  */
  void setExpansion(int index, vector<double> val) {
    map<int, vector<double>>::iterator p = expansion_.find(index);
    if (p != expansion_.end()) {
      p->second = val;
    } else {
      expansion_.insert(make_pair(index, val));
    }
  }

  /**
  @brief Get the expansion strain components of a site specified by its index.

  @param index is the index of the site in the `site_` array
  @return the vector of expansion strain components to set
  */
  vector<double> getExpansion(int index) {
    map<int, vector<double>>::iterator p = expansion_.find(index);
    if (p != expansion_.end()) {
      return p->second;
    } else {
      string msg = "Could not find expansion_ match to index provided";
      throw EOBException("Lattice", "getExpansion", msg, expansion_.size(), index);
    }
  }

  /**
  @brief Get the expansion strain components for all strained sites in the
  lattice.

  @return the map of the strain components, keyed to the site index numbers
  */
  map<int, vector<double>> getExpansion() { return expansion_; }

  /**
  @brief Get the coordinates of local region for calculating expansion stress.

  This gets the coordinates of the center site of a box in the lattice within
  which the expansion strain is calculated in the ThermalStrain model due to
  local crystallization pressure.

  @todo Change the function name to something like getExpansionSiteCoordinates.

  @param index is the index of a site that has crystallization pressure
  @return the (x,y,z) coordinates of the site
  */
  // vector<int> getExpansionCoordin(int index) {
  //   map<int, vector<int>>::iterator p = expansion_coordin_.find(index);
  //   if (p != expansion_coordin_.end()) {
  //     return p->second;
  //   } else {
  //     string msg = "Could not find expansion_coordin_ match to index provided";
  //     throw EOBException("Lattice", "getExpansionCoordin", msg,
  //                        expansion_coordin_.size(), index);
  //   }
  // }

  /**
  @brief Set the coordinates of local site for calculating expansion stress.

  This gets the coordinates of the center site of a box in the lattice within
  which the expansion strain is calculated in the ThermalStrain model due to
  local crystallization pressure.

  @note NOT USED (commented in Controller)

  @todo Change the function name to something like setExpansionSiteCoordinates

  @param index is the index of a site that has crystallization pressure
  @param coordin is the (x,y,z) triple of the site's coordinates
  @return the (x,y,z) coordinates of the site
  */
  // void setExpansionCoordin(int index, vector<int> coordin) {
  //   map<int, vector<int>>::iterator p = expansion_coordin_.find(index);
  //   if (p == expansion_coordin_.end()) {
  //     expansion_coordin_.insert(make_pair(index, coordin));
  //   }
  // }

  /**
  @brief Get the microstructure volume

  @return the microstructure volume (GEMS volume units)
  */
  double getMicrostructureVolume(void) const {
    return (chemSys_->getMicroVolume());
  }

  /**
  @brief Get the initial microstructure volume

  @return the initial microstructure volume (GEMS volume units)
  */
  double getInitialMicrostructureVolume(void) const {
    return (chemSys_->getInitMicroVolume());
  }

  /**
  @brief Get the total capillary pore volume

  @return the volume of capillary pores (GEMS volume units)
  */
  double getCapillaryPoreVolume(void) const { return capillaryPoreVolume_; }

  /**
  @brief Set the capillary pore volume

  @param capillaryporevolume is the capillary pore volume (GEMS volume units)
  */
  void setCapillaryPoreVolume(double capillaryporevolume) {
    capillaryPoreVolume_ = capillaryporevolume;
  }

  /**
  @brief Get the total capillary pore volume fraction
  This is calculated on a total system volume basis

  @return the volume fraction of capillary pores (microstructure basis)
  */
  double getCapillaryPoreVolumeFraction(void) const {
    return capillaryPoreVolumeFraction_;
  }

  /**
  @brief Set the capillary pore volume fraction
  This is calculated on a total system volume basis

  @param capillaryPoreVolumeFraction is the capillary pore volume
  fraction (microstructure basis)
  */
  void
  setCapillaryPoreVolumeFraction(const double capillaryPoreVolumeFraction) {
    capillaryPoreVolumeFraction_ = capillaryPoreVolumeFraction;
  }

  /**
  @brief Get the total subvoxel pore volume

  @return the volume of subvoxel pores (GEMS volume units)
  */
  double getSubvoxelPoreVolume(void) const { return subvoxelPoreVolume_; }

  /**
  @brief Set the subvoxel pore volume

  @param subvoxelporevolume is the subvoxel pore volume (GEMS volume units)
  */
  void setSubvoxelPoreVolume(const double subvoxelporevolume) {
    subvoxelPoreVolume_ = subvoxelporevolume;
  }

  /**
  @brief Set the subvoxel pore volume

  @param subvoxelporevolume is the subvoxel pore volume (GEMS volume units)
  */
  void setNonSolidVolume(const double nonsolidvolume) {
    nonSolidVolume_ = nonsolidvolume;
  }

  /**
  @brief Get the capillary water volume

  @param vol is the volume of each microstructure phase
  */
  void calcCapillaryWaterVolume(vector<double> &vol);

  /**
  @brief Get the capillary water volume

  @return the capillary water volume
  */
  double getCapillaryWaterVolume(void) const { return capillaryWaterVolume_; }

  /**
  @brief Set the capillary water volume

  @param capillarywatervolume is the capillary water volume (GEMS volume units)
  */
  void setCapillaryWaterVolume(const double capillarywatervolume) {
    capillaryWaterVolume_ = capillarywatervolume;
  }

  /**
  @brief Get the capillary void volume

  @param vol is the volume of each microstructure phase
  @param calc is true only if calculating instead of just returning
  */
  // void calcCapillaryVoidVolume(void);

  /**
  @brief Get the capillary void volume

  @return the capillary void volume
  */
  double getCapillaryVoidVolume(void) const { return capillaryWaterVolume_; }

  /**
  @brief Set the capillary void volume

  @param capillaryvoidvolume is the capillary void volume (GEMS volume units)
  */
  void setCapillaryVoidVolume(const double capillaryvoidvolume) {
    capillaryVoidVolume_ = capillaryvoidvolume;
  }

  /**
  @brief Get the total subvoxel pore volume fraction
  This is calculated on a total system volume basis

  @return the volume fraction of subvoxel pores (microstructure basis)
  */
  double getSubvoxelPoreVolumeFraction(void) const {
    return subvoxelPoreVolumeFraction_;
  }

  /**
  @brief Set the subvoxel pore volume fraction
  This is calculated on a total system volume basis

  @param subvoxelporevolumefraction is the subvoxel pore volume
  fraction (microstructure basis)
  */
  void setSubvoxelPoreVolumeFraction(const double subvoxelporevolumefraction) {
    subvoxelPoreVolumeFraction_ = subvoxelporevolumefraction;
  }

  /**
  @brief Set the master pore volume distribution

  @param masterporevolume is the pore volume distribution
  */
  // void
  // setMasterPoreVolume(const vector<struct PoreSizeVolume> masterporevolume) {
  //   masterPoreVolume_ = masterporevolume;
  //   return;
  // }

  /**
  @brief Set the master pore volume distribution of a particular size

  @param idx is the index to set
  @param diam is the diameter in nm
  @param volume is the volume of pores this size, in nm3
  @param volfrac is the volume fraction of this size filled with electrolyte
  */
  /*
  void setMasterPoreVolume(const int idx, const double diam,
                           const double volume, const double volfrac) {
    try {
      if (idx >= masterPoreVolume_.size()) {
        throw EOBException("Lattice", "setMasterPoreVolume",
                           "masterPoreVolume_", masterPoreVolume_.size(),
                           (int)idx);
      }
      masterPoreVolume_[idx].diam = diam;
      masterPoreVolume_[idx].volume = volume;
      masterPoreVolume_[idx].volfrac = volfrac;
    } catch (EOBException ex) {
      ex.printException();
      exit(1);
    }
    return;
  }
  */

  /**
  @brief Get the master pore volume distribution of a particular size
  @param idx is the index to get
  @return the structure holding the pore size distribution data for that element
  */
  /*
  struct PoreSizeVolume getMasterPoreVolume(const int idx) {
    try {
      if (idx >= masterPoreVolume_.size()) {
        throw EOBException("Lattice", "getMasterPoreVolume",
                           "masterPoreVolume_", masterPoreVolume_.size(),
                           (int)idx);
      }
    } catch (EOBException ex) {
      ex.printException();
      exit(1);
    }
    return (masterPoreVolume_[idx]);
  }
  */

  /**
  @brief Get the diameter of the idx element of the pore volume distribution
  @param idx is the index to get
  @return the diameter of that element in the pore size distribution (nm)
  */
  /*
  double getMasterPoreVolumeDiam(const int idx) {
    try {
      if (idx >= masterPoreVolume_.size()) {
        throw EOBException("Lattice", "getMasterPoreVolumeDiam",
                           "masterPoreVolume_", masterPoreVolume_.size(),
                           (int)idx);
      }
    } catch (EOBException ex) {
      ex.printException();
      exit(1);
    }
    return (masterPoreVolume_[idx].diam);
  }
  */

  /**
  @brief Get the total volume of the idx element of the pore volume distribution
  @param idx is the index to get
  @return the volume of that element in the pore size distribution (nm3)
  */
  /*
  double getMasterPoreVolumeVolume(const int idx) {
    try {
      if (idx >= masterPoreVolume_.size()) {
        throw EOBException("Lattice", "getMasterPoreVolumeVolume",
                           "masterPoreVolume_", masterPoreVolume_.size(),
                           (int)idx);
      }
    } catch (EOBException ex) {
      ex.printException();
      exit(1);
    }
    return (masterPoreVolume_[idx].volume);
  }
  */

  /**
  @brief Get the volume fraction saturated  of the idx element of the pore
  volume distribution
  @param idx is the index to get
  @return the volume fraction saturated of that element in the pore size
  distribution
  */
  /*
  double getMasterPoreVolumeVolfrac(const int idx) {
    try {
      if (idx >= masterPoreVolume_.size()) {
        throw EOBException("Lattice", "getMasterPoreVolumeVolfrac",
                           "masterPoreVolume_", masterPoreVolume_.size(),
                           (int)idx);
      }
    } catch (EOBException ex) {
      ex.printException();
      exit(1);
    }
    return (masterPoreVolume_[idx].volfrac);
  }
  */

  /**
  @brief Get the largest diameter of pores containing electrolyte
  @return the diameter of the largest pore containing electrolyte
  */
  double getLargestSaturatedPore(void) {
    double capsize = 1000.0; // nm of capillary pores
    int size = masterPoreVolume_.size();
    for (int i = 0; i < size; i++) {
      if (masterPoreVolume_[i].volfrac < 1.0) {
        return (masterPoreVolume_[i].diam);
      }
    }
    return (capsize);
  }

  /**
  @brief Get the number of sites of water that must be added after a time step.

  @note Currently only used in sulfate attack simulations.

  @return the amount of water that must be added [site units]
  */
  double getWaterChange(void) const { return waterChange_; }

  /**
  @brief Set the number of sites of water that must be added after a time step.

  @note NOT USED.

  @param the number of sites of water that must be added [site units]
  */
  void setWaterChange(double waterchangeval) { waterChange_ = waterchangeval; }

  /**
  @brief Increment the number of sites of water that must be added after a time
  step.

  @param the extra number of sites of water that must be added [site units]
  */
  void dWaterChange(double dwaterchangeval) { waterChange_ += dwaterchangeval; }

  /**
  @brief Implement conversion of Al-bearing phases to ettringite.

  This method is intended only for simulating sulfate attack.  The method
  locates all the Al-bearing phases that are driven to transform. It also
  calculates the volume of free space adjacent to this site to determine whether
  crystallization pressure will arise.  If so, the method calculates the
  crystallization pressure and crystallization stress-free strain.  It then
  applies the expansion strain so that the new stress field can be calculated by
  the ThermalStrain FE model object.

  @todo Consider breaking this method into smaller pieces for maintenance and
  readability.

  @todo Generalize this for any phase transformation.

  @param alphaseid is the microstructure phase id of the Al-bearing phase to
  dissolve
  @param netsitesAlphaseid is the number of Al-bearing sites to dissolve
  @param ettrid is the microstructure phase id of ettringite
  @param netsitesEttrid is the number of ettringite sites to grow
  @return vector (na,ne) where na is the number of Al-bearing sites actually
  changed, and ne is the number of ettringite sites actually grown
  */
  vector<int> transform(int alphaseid, int netsitesAlphaseid, int ettrid,
                        int netsitesEttrid, double volumeratio);

  /**
  @brief Set a pointer to the AppliedStrain object for the simulation.

  @param elas is a pointer to the AppliedStrain object for the simulation
  */
  void setFEsolver(AppliedStrain *AppliedStrainSolver) {
    FEsolver_ = AppliedStrainSolver;
  }

  /**
  @brief Write a contiguous subvolume of the lattice to a file.

  @param fileName is the file name to which the subvolume will be written
  @param centerste is a pointer to the central site within the subvolume
  @param size is the extent of the subvolume in each direction away from the
  center site
  @return a list of the site indices belonging to the subvolume that was written
  */
  vector<int> writeSubVolume(string fileName, Site *centerste,
                                      int size);

  /**
  @brief Assign isotropic expansion strain at a set of prescribed sites.

  This function changes the strain components of a site already in the
  list of expansion sites.  If the prescribed site is not already in the
  list of expansion sites, then the site will be added to that list.

  @todo Consider changing the name of this method to applyExpansion

  @param alnb is the collection of site indices to which strain will be assigned
  @param exp is the isotropic expansion strain to set
  */
  void applyExpansion(vector<int> alnb, double exp);

  /**
  @brief Estimate the surface areas of all solid phases
  with the aqueous solution, in units of m2 per 100 g of
  total solids

  @param solidMass is the mass of all solids in g
  */
  void calcSurfaceAreas(void) {
    surfaceArea_.resize(numMicroPhases_, 0.0);
    specificSurfaceArea_.resize(numMicroPhases_, 0.0);
    for (int i = 0; i < numMicroPhases_; ++i) {
      calcSurfaceArea(i);
    }
  }

  /**
  @brief Estimate the surface area of a phase with the aqueous
  solution, in units of m2 per 100 g of total solids

  @param phaseid is the id of the microstructure phase
  */
  void calcSurfaceArea(int phaseid);

  /**
  @brief Return the current surface area of a phase with the aqueous
  solution.

  @param phaseid is the id of the microstructure phase
  @return the estimated surface area [m2 per 100 g of all solid]
  */
  double getSurfaceArea(int phaseid) {
    // if (phaseid > -1 && phaseid < surfaceArea_.size()) {
      return surfaceArea_[phaseid];
    // }
    // return 0.0;
  }

  /**
  @brief Return the current specific surface area of a phase with the aqueous
  solution.

  @param phaseid is the id of the microstructure phase
  @return the estimated specific surface area [m2 per g of this phase]
  */
  // double getSpecificSurfaceArea(int phaseid) {
  //   if (phaseid > -1 && phaseid < specificSurfaceArea_.size()) {
  //     return specificSurfaceArea_[phaseid];
  //   }
  //   return 0.0;
  // }

  /**
  @brief Return the combined specific surface area of cementitious
  components

  @return the estimated specific surface area [m2 per kg of all cement]
  */
  double getCementSpecificSurfaceArea(void) {
    double ssa = 0.0;
    double cemmass = 0.0;
    double allsurf = 0.0;
    double cemsurf = 0.0;
    double cemssa = 0.0;
    double allsolidmass = 0.0;
    double thismass, thisssa;
    for (int i = 0; i < numMicroPhases_; ++i) {
      if (i != VOIDID && i != ELECTROLYTEID) {
        allsolidmass += chemSys_->getMicroPhaseMass(i);
        allsurf += getSurfaceArea(i);
        if (chemSys_->isCementComponent(i)) {
          thisssa = getSurfaceArea(i); // m2 component /(100g solid)
          thismass =
              chemSys_->getMicroPhaseMass(i); // g component/(100 g solid)
          cemsurf += thisssa;
          cemmass += thismass; // g all cement / (100g solid)
        }
      }
    }
    // At this point ssa is the total surface area of cement per 100 g of all
    // solids, and cemmass is the total g of cement per 100 g of all solids.
    // So ssa/cemmass has units of m2 per g of cement
    // Multiply that by 1000.0 to get units of m2/(kg of cement)
    // if (verbose_) {
    //    cout << "URANIUM all solid mass = " << allsolidmass << " g / (100 g solid)"
    //          << endl;
    //    cout << "URANIUM all surface = " << allsurf << " m2 / (100 g solid)"
    //            << endl;
    //    cout << "URANIUM cement mass = " << cemmass << " g / (100 g solid)" << endl;
    //    cout << "URANIUM cement surface = " << cemsurf << " m2 / (100 g solid)"
    //            << endl;
    //    cout.flush();
    // }
    if (cemmass > 0.0) {
      cemsurf *= (1000.0 / cemmass);
    } else {
      cemsurf = 0.0;
    }
    return cemsurf;
  }

  /**
  @brief Get the sorted distribution of domain sizes

  @param phaseid is the id of the phase to query
  @param numsites is the maximum number of sites to store and sort
  @param maxisze is the maxmimum linear size of interest
  @param sortorder is 0 if sorting in descending order, nonzero otherwise
  @return an STL list of the site ids according to the distribution
  */
  vector<int> findDomainSizeDistribution(int phaseid, const int numsites,
                                         int maxsize, int sortorder);

  /**
  @brief Estimate the <i>linear size</i> of a domain

  @param siteid is the id of the microstructure phase
  @param maxsize is the maxmimum linear size of interest
  @return the edge length of the maximum cube that contains the same phase
  */
  int findDomainSize(int siteid, int maxsize);

  /**
  @brief Set the verbose flag

  @param isverbose is true if verbose output should be produced
  */
  void setVerbose(const bool isverbose) {
    verbose_ = isverbose;
    return;
  }

  /**
  @brief Get the verbose flag

  @return the verbose flag
  */
  bool getVerbose() const { return verbose_; }

  /**
  @brief Set the warning flag

  @param iswarning is true if warning output should be produced
  */
  void setWarning(const bool iswarning) {
    warning_ = iswarning;
    return;
  }

  /**
  @brief Get the warning flag

  @return the warning flag
  */
  bool getWarning() const { return warning_; }

  vector<int> getCount(void) { return count_; }

  int getCount(int phId) { return count_[phId]; }

  void setCount(vector<int> vect) { count_ = vect; }

  int getInterfaceSize(void) { return interface_.size(); }

  Interface getInterface(int i) { return interface_[i]; }

  void setGrowthSites(int i, vector<Isite> vect) {
    interface_[i].setGrowthSites(vect);
  }

  void setDissolutionSites(int i, vector<Isite> vect) {
    interface_[i].setDissolutionSites(vect);
  }
  void setInterfaceMicroPhaseId(int i, int mPhId) {
    interface_[i].setMicroPhaseId(mPhId);
  }

  double getInitSolidMass(void) { return initSolidMass_; }

  void findIsolatedClusters(void);

  void populateElementData(void);

  string getElemSymb(int index) { return cfgElem_[index].symb; }

  double callRNG(void) {
    numRNGcall_0_++;
    if (numRNGcall_0_ == LONG_MAX) {
      numRNGcallLONGMAX_++;
      numRNGcall_0_ = 0;
    }
    lastRNG_ = rg_->Ran3();
    return lastRNG_;
  }

  long int getNumRNGcall_0(void) { return numRNGcall_0_; }

  long int getNumRNGcallLONGMAX(void) { return numRNGcallLONGMAX_; }

  double getLastRNG(void) { return lastRNG_; }

  void setRNGseed(int seed) { rg_->setSeed(seed); }

  int getRNGseed(void) { return latticeRNGseed_; }

  void resetRNG(long int val_0, long int valLONGMAX, double valRNG) {
    // latticeRNGseed_ = seed;
    rg_->setSeed(latticeRNGseed_);
    numRNGcall_0_ = val_0;
    numRNGcallLONGMAX_ = valLONGMAX;
    // long int count_0 = 0, count_1 = 0;
    long int j0, j1, j11;
    double lastRNGreset = 1.e-16;
    for (j1 = 1; j1 <= numRNGcallLONGMAX_; j1++) {
      for (j11 = 1; j11 <= LONG_MAX; j11++) {
        lastRNGreset = rg_->Ran3();
      }
    }
    for (j0 = 1; j0 <= val_0; j0++) {
      lastRNGreset = rg_->Ran3();
    }
    lastRNG_ = lastRNGreset;

    // cout << endl
    //      << "  Lattice::resetRNG cyc/whileCount/latticeRNGseed_: " << cyc
    //      << " / " << whileCount << " / " << latticeRNGseed_ << endl;
    // cout << "  Lattice::resetRNG "
    //         "numRNGcall_0_/numRNGcallLONGMAX_/lastRNGreset/valRNG: "
    //      << numRNGcall_0_ << " / " << numRNGcallLONGMAX_ << " / "
    //      << lastRNGreset << " / " << valRNG << endl;

    if (abs(lastRNGreset - valRNG) > 1.e-16) {
      cout << endl << "Lattice::resetRNG FAILED => exit" << endl;
      exit(0);
    }
  }

  void increaseLatticeVolume(void);

  void checkSite(int stId) {
    // int phId = site_[stId].getMicroPhaseId();
    cout << endl << " Lattice::checkSite( " << stId << " ):" << endl;
    cout << "    phaseId : " << site_[stId].getMicroPhaseId() << endl;
    cout << "    inDissInterfacePos_ : " << site_[stId].getInDissInterfacePos()
         << endl;
    if (site_[stId].getInDissInterfacePos() != -1) {
      cout << "     in dissInterface on pos inDissInterfacePos_ : "
           << interface_[site_[stId].getMicroPhaseId()].getDissolutionSitesId(
                  site_[stId].getInDissInterfacePos())
           << endl;
    }

    vector<int> growth = site_[stId].getGrowthPhases();
    int size = growth.size();
    int k;
    cout << endl << " growth_.size() : " << size << endl;
    for (k = 0; k < size; k++) {
      cout << "       k = " << k << "   growth_[k] = " << growth[k] << endl;
    }
    cout << endl << " inGrowInterfacePos_ : " << endl;
    for (k = 0; k < numMicroPhases_; k++) {
      cout << "       k = " << k << "   site_[stId].getInGrowInterfacePos(k) = "
           << site_[stId].getInGrowInterfacePos(k) << endl;
    }

    cout << endl
         << "     in growInterfaces on pos inGrowInterfacePos_ :" << endl;
    for (k = 0; k < numMicroPhases_; k++) {
      cout << "       k_ = " << k << endl;
      cout.flush();
      if (site_[stId].getInGrowInterfacePos(k) > -1) {
        size = growthInterfaceSize_[k];
        cout << "       k = " << k
             << "   pos = " << site_[stId].getInGrowInterfacePos(k)
             << "   size = " << size << endl;
        cout.flush();
        cout << "            siteId in grInt = "
             << interface_[k].getGrowthSitesId(
                    site_[stId].getInGrowInterfacePos(k))
             << endl;
        cout.flush();
      }
    }
  }

  vector<int> getGrowthInterfaceSize(void) { return growthInterfaceSize_; }

  void setGrowthInterfaceSize(vector<int> vect) { growthInterfaceSize_ = vect; }

  vector<int> getDissolutionInterfaceSize(void) {
    return dissolutionInterfaceSize_;
  }

  int getDissolutionInterfaceSize(int phId) {
    return dissolutionInterfaceSize_[phId];
  }

  void setDissolutionInterfaceSize(vector<int> vect) {
    dissolutionInterfaceSize_ = vect;
  }

  vector<int> chooseNucleationSitesRND(int phaseID, int numLeft);

  vector<int> chooseNucleationSitesAFF(int phaseID, int numLeft);

  /**
  @brief Convert (switch to electrolyte) the prescribed number of
  sites of each microphase that has to dissolve

  @param dissPhaseIDVect is the vector of microphase IDs that must dissolve
  @param numSiteDissVect is a vector containing the number of voxels to dissolve for each
  microphase ID in dissPhaseIDVect
  @param dissPhNameVect is a vector containing the name of each microphase in dissPhaseIDVect
  @param numtoadd_D is the number of sites switched by this call
  @param totalTRC is the total call number of the changeMicrostructure method
  @return -1 if all requested numbers of voxels in numSiteDissVect have been switched
  or the ID of the first microphase (in dissPhaseIDVect) for which this was not possible
  */
  vector<int> transformPhase(int ettrid, int netsitesEttrid,
                             vector<int> dissPhaseIDVect,
                             vector<int> numSiteDissVect,
                             vector<string> dissPhNameVect,
                             vector<double> volumeRatio,
                             int &numadded_D, int totalTRC);

  void createGrowingVectSA(void);

  void transformGrowPhase(Site *ste, int growPhID, int totalTRC);

  void transformChangePhase(Site *ste, int oldPhId, int newPhId,
                            int totalTRC);

  vector<int> getAllSitesPhId(void) {
    vector <int> allPhId(numSites_, 0);
    for (int i = 0; i < numSites_; i++) {
      allPhId[i] = site_[i].getMicroPhaseId();
    }
    return allPhId;
  }

}; // End of Lattice class
#endif

///
/// The functions below are used to aid in comparison of one site to another,
/// by which means lists of the sites can be sorted.
///

#ifndef CMPFUNCS
#define CMPFUNCS

/**
@brief Compare two sites, returning true is the first site is "less than" the
second.

The comparison is made on the basis of what THAMES loosely calls the
<i>weighted mean curvature</i>, (wmc).  A site with high wmc is a site where
dissolution of a phase is likely to occur, and growth of another phase is
unlikely to occur. Conversely, a site with a low wmc is a site where growth of
a phase is likely to occur but dissolution of a phase is unlikely to occur.

@param s1 is a pointer to the first site in the comparison
@param s2 is a pointer to the second site in the comparison
@return true if the first site has lower wmc than the second, false otherwise
*/
bool cmp(const Site *s1, const Site *s2);

/**
@brief Sort two sites based on their affinity for a given phase.

The comparison is made on the basis of what THAMES loosely calls the
<i>affinity</i>.  A site with high affinity is a site where growth of a phase
is more likely to occur because of an affinity between it and the interface.

@param s1 is the first site in the comparison
@param s2 is the second site in the comparison
@return true if the first site has <i>greater</i> affinity than the second,
false otherwise
*/
bool affinitySort(const Isite s1, const Isite s2);

#endif<|MERGE_RESOLUTION|>--- conflicted
+++ resolved
@@ -81,12 +81,12 @@
   long int numRNGcall_0_, numRNGcallLONGMAX_;
   double lastRNG_;
 
-  int xdim_;     /**< Number of sites in the x dimension */
-  int ydim_;     /**< Number of sites in the y dimension */
-  int zdim_;     /**< Number of sites in the z dimension */
-  double resolution_;     /**< Voxel edge length [micrometers] */
-  vector<Site> site_;     /**< 1D list of Site objects (site = voxel) */
-  int numSites_; /**< Total number of sites */
+  int xdim_;          /**< Number of sites in the x dimension */
+  int ydim_;          /**< Number of sites in the y dimension */
+  int zdim_;          /**< Number of sites in the z dimension */
+  double resolution_; /**< Voxel edge length [micrometers] */
+  vector<Site> site_; /**< 1D list of Site objects (site = voxel) */
+  int numSites_;      /**< Total number of sites */
   // unsigned int siteNeighbors_; /**< Number of neighbor sites to a given site
   // */
   ChemicalSystem *chemSys_; /**< Pointer to simulation's ChemicalSystem */
@@ -354,22 +354,6 @@
   double getVolumeFraction(int i) { return (volumeFraction_[i]); }
 
   /**
-  @brief Get the initial volume fraction of a given microstructure phase.
-
-  This is simply the number of sites with a given phase divided by the
-  total number of sites.
-
-  @param i is the index of the microstructure phase
-  @return the initial volume fraction of phase i on a total microstructure basis
-  */
-<<<<<<< HEAD
-  // double getInitVolumeFraction(unsigned int i) { return
-  // (initVolumeFraction_[i]); }
-=======
-  // double getInitVolumeFraction(int i) { return (initVolumeFraction_[i]); }
->>>>>>> 26f61aad
-
-  /**
   @brief Calculate the subvoxel pore volume
 
   @param vol is the array of all microstructure phase volumes
@@ -633,9 +617,7 @@
     site_[index].setWmc(site_[index].getWmc() + dwmcval);
   }
 
-  void setWmc0(int index, double dwmcval) {
-    site_[index].setWmc0(dwmcval);
-  }
+  void setWmc0(int index, double dwmcval) { site_[index].setWmc0(dwmcval); }
 
   /**
   @brief Compute normalized initial microstructure phase masses
@@ -677,8 +659,7 @@
   */
   vector<int> growPhase(vector<int> growPhaseIDVect,
                         vector<int> numSiteGrowVect,
-                        vector<string> growPhNameVect,
-                        int &numadded_G,
+                        vector<string> growPhNameVect, int &numadded_G,
                         int totalTRC);
 
   /**
@@ -709,8 +690,7 @@
   */
   vector<int> dissolvePhase(vector<int> dissPhaseIDVect,
                             vector<int> numSiteDissVect,
-                            vector<string> dissPhNameVect,
-                            int &numadded_D,
+                            vector<string> dissPhNameVect, int &numadded_D,
                             int totalTRC);
 
   /**
@@ -1060,7 +1040,8 @@
       return p->second;
     } else {
       string msg = "Could not find expansion_ match to index provided";
-      throw EOBException("Lattice", "getExpansion", msg, expansion_.size(), index);
+      throw EOBException("Lattice", "getExpansion", msg, expansion_.size(),
+                         index);
     }
   }
 
@@ -1089,8 +1070,8 @@
   //   if (p != expansion_coordin_.end()) {
   //     return p->second;
   //   } else {
-  //     string msg = "Could not find expansion_coordin_ match to index provided";
-  //     throw EOBException("Lattice", "getExpansionCoordin", msg,
+  //     string msg = "Could not find expansion_coordin_ match to index
+  //     provided"; throw EOBException("Lattice", "getExpansionCoordin", msg,
   //                        expansion_coordin_.size(), index);
   //   }
   // }
@@ -1477,8 +1458,7 @@
   center site
   @return a list of the site indices belonging to the subvolume that was written
   */
-  vector<int> writeSubVolume(string fileName, Site *centerste,
-                                      int size);
+  vector<int> writeSubVolume(string fileName, Site *centerste, int size);
 
   /**
   @brief Assign isotropic expansion strain at a set of prescribed sites.
@@ -1526,7 +1506,7 @@
   */
   double getSurfaceArea(int phaseid) {
     // if (phaseid > -1 && phaseid < surfaceArea_.size()) {
-      return surfaceArea_[phaseid];
+    return surfaceArea_[phaseid];
     // }
     // return 0.0;
   }
@@ -1577,12 +1557,14 @@
     // So ssa/cemmass has units of m2 per g of cement
     // Multiply that by 1000.0 to get units of m2/(kg of cement)
     // if (verbose_) {
-    //    cout << "URANIUM all solid mass = " << allsolidmass << " g / (100 g solid)"
+    //    cout << "URANIUM all solid mass = " << allsolidmass << " g / (100 g
+    //    solid)"
     //          << endl;
     //    cout << "URANIUM all surface = " << allsurf << " m2 / (100 g solid)"
     //            << endl;
-    //    cout << "URANIUM cement mass = " << cemmass << " g / (100 g solid)" << endl;
-    //    cout << "URANIUM cement surface = " << cemsurf << " m2 / (100 g solid)"
+    //    cout << "URANIUM cement mass = " << cemmass << " g / (100 g solid)" <<
+    //    endl; cout << "URANIUM cement surface = " << cemsurf << " m2 / (100 g
+    //    solid)"
     //            << endl;
     //    cout.flush();
     // }
@@ -1803,30 +1785,29 @@
   sites of each microphase that has to dissolve
 
   @param dissPhaseIDVect is the vector of microphase IDs that must dissolve
-  @param numSiteDissVect is a vector containing the number of voxels to dissolve for each
-  microphase ID in dissPhaseIDVect
-  @param dissPhNameVect is a vector containing the name of each microphase in dissPhaseIDVect
+  @param numSiteDissVect is a vector containing the number of voxels to dissolve
+  for each microphase ID in dissPhaseIDVect
+  @param dissPhNameVect is a vector containing the name of each microphase in
+  dissPhaseIDVect
   @param numtoadd_D is the number of sites switched by this call
   @param totalTRC is the total call number of the changeMicrostructure method
-  @return -1 if all requested numbers of voxels in numSiteDissVect have been switched
-  or the ID of the first microphase (in dissPhaseIDVect) for which this was not possible
-  */
-  vector<int> transformPhase(int ettrid, int netsitesEttrid,
-                             vector<int> dissPhaseIDVect,
-                             vector<int> numSiteDissVect,
-                             vector<string> dissPhNameVect,
-                             vector<double> volumeRatio,
-                             int &numadded_D, int totalTRC);
+  @return -1 if all requested numbers of voxels in numSiteDissVect have been
+  switched or the ID of the first microphase (in dissPhaseIDVect) for which this
+  was not possible
+  */
+  vector<int>
+  transformPhase(int ettrid, int netsitesEttrid, vector<int> dissPhaseIDVect,
+                 vector<int> numSiteDissVect, vector<string> dissPhNameVect,
+                 vector<double> volumeRatio, int &numadded_D, int totalTRC);
 
   void createGrowingVectSA(void);
 
   void transformGrowPhase(Site *ste, int growPhID, int totalTRC);
 
-  void transformChangePhase(Site *ste, int oldPhId, int newPhId,
-                            int totalTRC);
+  void transformChangePhase(Site *ste, int oldPhId, int newPhId, int totalTRC);
 
   vector<int> getAllSitesPhId(void) {
-    vector <int> allPhId(numSites_, 0);
+    vector<int> allPhId(numSites_, 0);
     for (int i = 0; i < numSites_; i++) {
       allPhId[i] = site_[i].getMicroPhaseId();
     }
