--- conflicted
+++ resolved
@@ -942,14 +942,12 @@
         if (hyd_time < leachTime_ && hyd_time < sulfateAttackTime_) { 
 
           // @todo BULLARD PLACEHOLDER
-<<<<<<< HEAD
           // Still need to implement constant gas phase composition
           // Will involve equilibrating gas with aqueous solution
-=======
+          //
           // First step each iteration is to equilibrate gas phase
           // with the electrolyte, while forbidding anything new
           // from precipitating.
->>>>>>> 6c748832
            
           #ifdef DEBUG
              cout << "KineticModel::calculateKineticStep "
