--- conflicted
+++ resolved
@@ -1,219 +1,221 @@
 <?xml version="1.0" encoding="UTF-8"?>
 <xs:schema xmlns:xs="http://www.w3.org/2001/XMLSchema" elementFormDefault="qualified">
 
-  <!-- definition of simple types -->
-  <xs:simpleType name="stringtype">
-    <xs:restriction base="xs:string" />
-  </xs:simpleType>
-
-  <xs:simpleType name="integertype">
-    <xs:restriction base="xs:integer" />
-  </xs:simpleType>
-
-  <xs:simpleType name="positiveIntegertype">
-    <xs:restriction base="xs:positiveInteger" />
-  </xs:simpleType>
-
-  <xs:simpleType name="doubletype">
-    <xs:restriction base="xs:double" />
-  </xs:simpleType>
-  
-  <xs:simpleType name="positiveDoubletype">
-    <xs:restriction base="xs:double">
-      <xs:minInclusive value="0" />
-    </xs:restriction>
-  </xs:simpleType>
-
-  <xs:simpleType name="kineticTypetype">
-    <xs:restriction base="xs:string">
-      <xs:enumeration value="ParrotKilloh" />
-      <xs:enumeration value="Standard" />
-      <xs:enumeration value="Pozzolanic" />
-    </xs:restriction>
-  </xs:simpleType>
-
-  <xs:simpleType name="elementtype">
-    <xs:restriction base="xs:string">
-      <xs:enumeration value="K" />
-      <xs:enumeration value="Na" />
-      <xs:enumeration value="S" />
-      <xs:enumeration value="Al" />
-      <xs:enumeration value="C" />
-      <xs:enumeration value="Ca" />
-      <xs:enumeration value="Si" />
-      <xs:enumeration value="Mg" />
-      <xs:enumeration value="Fe" />
-      <xs:enumeration value="P" />
-      <xs:enumeration value="N" />
-      <xs:enumeration value="O" />
-      <xs:enumeration value="Cl" />
-      <xs:enumeration value="F" />
-      <xs:enumeration value="Li" />
-      <xs:enumeration value="B" />
-      <xs:enumeration value="Cr" />
-      <xs:enumeration value="Mn" />
-      <xs:enumeration value="Co" />
-      <xs:enumeration value="Sr" />
-      <xs:enumeration value="Ba" />
-      <xs:enumeration value="Y" />
-      <xs:enumeration value="Ti" />
-      <xs:enumeration value="Be" />
-      <xs:enumeration value="Nb" />
-      <xs:enumeration value="Cd" />
-      <xs:enumeration value="Zn" />
-      <xs:enumeration value="Sc" />
-      <xs:enumeration value="Cu" />
-      <xs:enumeration value="V" />
-    </xs:restriction>
-  </xs:simpleType>
-
-  <xs:simpleType name="bctype">
-    <xs:restriction base="xs:string">
-      <xs:enumeration value="fixed" />
-      <xs:enumeration value="initial" />
-    </xs:restriction>
-  </xs:simpleType>
-
-  <!-- definition of complex types -->
-  <xs:complexType name="iccomptype">
-    <xs:sequence>
-      <xs:element name="name" type="stringtype" />
-<<<<<<< HEAD
-      <xs:element name="condition" type="bctype" />
-=======
->>>>>>> 93b60526
-      <xs:element name="conc" type="doubletype" />
-    </xs:sequence>
-  </xs:complexType>
-
-  <xs:complexType name="electrolytecomptype">
-    <xs:sequence>
-      <xs:element minOccurs="0" maxOccurs="unbounded" name="ICcomp" type="iccomptype" />
-    </xs:sequence>
-  </xs:complexType>
-
-  <xs:complexType name="gascomptype">
-    <xs:sequence>
-      <xs:element minOccurs="0" maxOccurs="unbounded" name="ICcomp" type="iccomptype" />
-    </xs:sequence>
-  </xs:complexType>
-
-  <xs:complexType name="affinitytype">
-    <xs:sequence>
-      <xs:element name="affinityphase" type="stringtype" />
-      <xs:element name="affinityvalue" type="integertype" />
-    </xs:sequence>
-  </xs:complexType>
-
-  <xs:complexType mixed="true" name="interface_datatype">
-    <xs:sequence>
-      <xs:element name="randomgrowth" type="doubletype" />
-      <xs:element minOccurs="0" maxOccurs="unbounded" name="affinity" type="affinitytype" />
-    </xs:sequence>
-  </xs:complexType>
-
-  <xs:complexType mixed="true" name="impurity_datatype">
-    <xs:sequence>
-      <xs:element name="k2ocoeff" type="positiveDoubletype" />
-      <xs:element name="na2ocoeff" type="positiveDoubletype" />
-      <xs:element name="mgocoeff" type="positiveDoubletype" />
-      <xs:element name="so3coeff" type="positiveDoubletype" />
-    </xs:sequence>
-  </xs:complexType>
-
-  <xs:complexType mixed="true" name="Rdtype">
-    <xs:sequence>
-      <xs:element name="Rdelement" type="elementtype" />
-      <xs:element name="Rdvalue" type="positiveDoubletype" />
-    </xs:sequence>
-  </xs:complexType>
-
-  <xs:complexType mixed="true" name="kinetic_datatype">
-    <xs:sequence>
-      <xs:element name="type" type="kineticTypetype" />
-      <xs:element minOccurs="0" maxOccurs="1" name="scaledmass" type="positiveDoubletype" />
-      <xs:element minOccurs="1" maxOccurs="1" name="specificSurfaceArea" type="positiveDoubletype" />
-      <xs:element minOccurs="1" maxOccurs="1" name="refSpecificSurfaceArea"
-        type="positiveDoubletype" />
-      <xs:element minOccurs="0" maxOccurs="1" name="k1" type="positiveDoubletype" />
-      <xs:element minOccurs="0" maxOccurs="1" name="k2" type="positiveDoubletype" />
-      <xs:element minOccurs="0" maxOccurs="1" name="k3" type="positiveDoubletype" />
-      <xs:element minOccurs="0" maxOccurs="1" name="n1" type="positiveDoubletype" />
-      <xs:element minOccurs="0" maxOccurs="1" name="n3" type="positiveDoubletype" />
-      <xs:element minOccurs="0" maxOccurs="1" name="HLK" type="positiveDoubletype" />
-      <xs:element minOccurs="0" maxOccurs="1" name="activationEnergy" type="positiveDoubletype" />
-      <xs:element minOccurs="0" maxOccurs="1" name="critdoh" type="positiveDoubletype" />
-      <xs:element minOccurs="0" maxOccurs="1" name="dissolutionRateConst" type="positiveDoubletype" />
-      <xs:element minOccurs="0" maxOccurs="1" name="diffusionRateConstEarly"
-        type="positiveDoubletype" />
-      <xs:element minOccurs="0" maxOccurs="1" name="diffusionRateConstLate"
-        type="positiveDoubletype" />
-      <xs:element minOccurs="0" maxOccurs="1" name="dissolvedUnits" type="positiveDoubletype" />
-      <xs:element minOccurs="0" maxOccurs="1" name="siexp" type="positiveDoubletype" />
-      <xs:element minOccurs="0" maxOccurs="1" name="dfexp" type="positiveDoubletype" />
-      <xs:element minOccurs="0" maxOccurs="1" name="dorexp" type="positiveDoubletype" />
-      <xs:element minOccurs="0" maxOccurs="1" name="ohexp" type="positiveDoubletype" />
-      <xs:element minOccurs="0" maxOccurs="1" name="sio2" type="positiveDoubletype" />
-      <xs:element minOccurs="0" maxOccurs="1" name="al2o3" type="positiveDoubletype" />
-      <xs:element minOccurs="0" maxOccurs="1" name="cao" type="positiveDoubletype" />
-      <xs:element minOccurs="0" maxOccurs="1" name="loi" type="positiveDoubletype" />
-    </xs:sequence>
-  </xs:complexType>
-
-  <xs:complexType name="display_datatype">
-    <xs:sequence>
-      <xs:element name="red" type="positiveDoubletype" />
-      <xs:element name="green" type="positiveDoubletype" />
-      <xs:element name="blue" type="positiveDoubletype" />
-      <xs:element name="gray" type="positiveDoubletype" />
-    </xs:sequence>
-  </xs:complexType>
-
-  <xs:complexType name="gemdc_datatype">
-    <xs:sequence>
-      <xs:element minOccurs="1" maxOccurs="1" name="gemdcname" type="stringtype" />
-      <xs:element minOccurs="0" maxOccurs="1" name="gemdcporosity" type="stringtype" />
-    </xs:sequence>
-  </xs:complexType>
-
-  <xs:complexType name="gemphase_datatype">
-    <xs:sequence>
-      <xs:element name="gemphasename" type="stringtype" />
-      <xs:element maxOccurs="unbounded" name="gemdc" type="gemdc_datatype" />
-    </xs:sequence>
-  </xs:complexType>
-
-  <xs:complexType name="phasetype">
-    <xs:sequence>
-      <xs:element name="thamesname" type="stringtype" />
-      <xs:element minOccurs="0" maxOccurs="unbounded" name="gemphase_data" type="gemphase_datatype" />
-      <xs:element name="id" type="integertype" />
-      <xs:element name="cement_component" type="integertype" />
-      <xs:element minOccurs="0" name="interface_data" type="interface_datatype" />
-      <xs:element minOccurs='0' maxOccurs="1" name="poresizefilename" type="stringtype" />
-      <xs:element minOccurs="0" maxOccurs="unbounded" name="Rd" type="Rdtype" />
-      <xs:element minOccurs="0" name="impurity_data" type="impurity_datatype" />
-      <xs:element minOccurs="0" name="kinetic_data" type="kinetic_datatype" />
-      <xs:element minOccurs="0" maxOccurs="1" name="stresscalc" type="integertype" />
-      <xs:element minOccurs="0" maxOccurs="1" name="weak" type="integertype" />
-      <xs:element name="display_data" type="display_datatype" />
-    </xs:sequence>
-  </xs:complexType>
-
-  <!-- definition of root element -->
-
-  <xs:element name="chemistry_data">
-    <xs:complexType>
-      <xs:sequence>
-        <xs:element name="numentries" type="positiveIntegertype" />
-        <xs:element name="temperature" type="positiveDoubletype" />
-        <xs:element name="reftemperature" type="positiveDoubletype" />
-        <xs:element name="saturated" type="integertype" />
-        <xs:element minOccurs="0" maxOccurs="1" name="gas" type="gascomptype" />
-        <xs:element minOccurs="0" maxOccurs="1" name="electrolyte" type="electrolytecomptype" />
-        <xs:element maxOccurs="unbounded" name="phase" type="phasetype" />
-      </xs:sequence>
-    </xs:complexType>
-  </xs:element>
+    <!-- definition of simple types -->
+    <xs:simpleType name="stringtype">
+        <xs:restriction base="xs:string" />
+    </xs:simpleType>
+
+    <xs:simpleType name="integertype">
+        <xs:restriction base="xs:integer" />
+    </xs:simpleType>
+
+    <xs:simpleType name="positiveIntegertype">
+        <xs:restriction base="xs:positiveInteger" />
+    </xs:simpleType>
+
+    <xs:simpleType name="doubletype">
+        <xs:restriction base="xs:double" />
+    </xs:simpleType>
+
+    <xs:simpleType name="positiveDoubletype">
+        <xs:restriction base="xs:double">
+            <xs:minInclusive value="0" />
+        </xs:restriction>
+    </xs:simpleType>
+
+    <xs:simpleType name="kineticTypetype">
+        <xs:restriction base="xs:string">
+            <xs:enumeration value="ParrotKilloh" />
+            <xs:enumeration value="Standard" />
+            <xs:enumeration value="Pozzolanic" />
+        </xs:restriction>
+    </xs:simpleType>
+
+    <xs:simpleType name="elementtype">
+        <xs:restriction base="xs:string">
+            <xs:enumeration value="K" />
+            <xs:enumeration value="Na" />
+            <xs:enumeration value="S" />
+            <xs:enumeration value="Al" />
+            <xs:enumeration value="C" />
+            <xs:enumeration value="Ca" />
+            <xs:enumeration value="Si" />
+            <xs:enumeration value="Mg" />
+            <xs:enumeration value="Fe" />
+            <xs:enumeration value="P" />
+            <xs:enumeration value="N" />
+            <xs:enumeration value="O" />
+            <xs:enumeration value="Cl" />
+            <xs:enumeration value="F" />
+            <xs:enumeration value="Li" />
+            <xs:enumeration value="B" />
+            <xs:enumeration value="Cr" />
+            <xs:enumeration value="Mn" />
+            <xs:enumeration value="Co" />
+            <xs:enumeration value="Sr" />
+            <xs:enumeration value="Ba" />
+            <xs:enumeration value="Y" />
+            <xs:enumeration value="Ti" />
+            <xs:enumeration value="Be" />
+            <xs:enumeration value="Nb" />
+            <xs:enumeration value="Cd" />
+            <xs:enumeration value="Zn" />
+            <xs:enumeration value="Sc" />
+            <xs:enumeration value="Cu" />
+            <xs:enumeration value="V" />
+        </xs:restriction>
+    </xs:simpleType>
+
+    <xs:simpleType name="bctype">
+        <xs:restriction base="xs:string">
+            <xs:enumeration value="fixed" />
+            <xs:enumeration value="initial" />
+        </xs:restriction>
+    </xs:simpleType>
+
+    <!-- definition of complex types -->
+    <xs:complexType name="iccomptype">
+        <xs:sequence>
+            <xs:element name="name" type="stringtype" />
+            <xs:element name="condition" type="bctype" />
+            <xs:element name="conc" type="doubletype" />
+        </xs:sequence>
+    </xs:complexType>
+
+    <xs:complexType name="electrolytecomptype">
+        <xs:sequence>
+            <xs:element minOccurs="0" maxOccurs="unbounded" name="ICcomp" type="iccomptype" />
+        </xs:sequence>
+    </xs:complexType>
+
+    <xs:complexType name="gascomptype">
+        <xs:sequence>
+            <xs:element minOccurs="0" maxOccurs="unbounded" name="ICcomp" type="iccomptype" />
+        </xs:sequence>
+    </xs:complexType>
+
+    <xs:complexType name="affinitytype">
+        <xs:sequence>
+            <xs:element name="affinityphase" type="stringtype" />
+            <xs:element name="affinityvalue" type="integertype" />
+        </xs:sequence>
+    </xs:complexType>
+
+    <xs:complexType mixed="true" name="interface_datatype">
+        <xs:sequence>
+            <xs:element name="randomgrowth" type="doubletype" />
+            <xs:element minOccurs="0" maxOccurs="unbounded" name="affinity" type="affinitytype" />
+        </xs:sequence>
+    </xs:complexType>
+
+    <xs:complexType mixed="true" name="impurity_datatype">
+        <xs:sequence>
+            <xs:element name="k2ocoeff" type="positiveDoubletype" />
+            <xs:element name="na2ocoeff" type="positiveDoubletype" />
+            <xs:element name="mgocoeff" type="positiveDoubletype" />
+            <xs:element name="so3coeff" type="positiveDoubletype" />
+        </xs:sequence>
+    </xs:complexType>
+
+    <xs:complexType mixed="true" name="Rdtype">
+        <xs:sequence>
+            <xs:element name="Rdelement" type="elementtype" />
+            <xs:element name="Rdvalue" type="positiveDoubletype" />
+        </xs:sequence>
+    </xs:complexType>
+
+    <xs:complexType mixed="true" name="kinetic_datatype">
+        <xs:sequence>
+            <xs:element name="type" type="kineticTypetype" />
+            <xs:element minOccurs="0" maxOccurs="1" name="scaledmass" type="positiveDoubletype" />
+            <xs:element minOccurs="1" maxOccurs="1" name="specificSurfaceArea"
+                type="positiveDoubletype" />
+            <xs:element minOccurs="1" maxOccurs="1" name="refSpecificSurfaceArea"
+                type="positiveDoubletype" />
+            <xs:element minOccurs="0" maxOccurs="1" name="k1" type="positiveDoubletype" />
+            <xs:element minOccurs="0" maxOccurs="1" name="k2" type="positiveDoubletype" />
+            <xs:element minOccurs="0" maxOccurs="1" name="k3" type="positiveDoubletype" />
+            <xs:element minOccurs="0" maxOccurs="1" name="n1" type="positiveDoubletype" />
+            <xs:element minOccurs="0" maxOccurs="1" name="n3" type="positiveDoubletype" />
+            <xs:element minOccurs="0" maxOccurs="1" name="HLK" type="positiveDoubletype" />
+            <xs:element minOccurs="0" maxOccurs="1" name="activationEnergy"
+                type="positiveDoubletype" />
+            <xs:element minOccurs="0" maxOccurs="1" name="critdoh" type="positiveDoubletype" />
+            <xs:element minOccurs="0" maxOccurs="1" name="dissolutionRateConst"
+                type="positiveDoubletype" />
+            <xs:element minOccurs="0" maxOccurs="1" name="diffusionRateConstEarly"
+                type="positiveDoubletype" />
+            <xs:element minOccurs="0" maxOccurs="1" name="diffusionRateConstLate"
+                type="positiveDoubletype" />
+            <xs:element minOccurs="0" maxOccurs="1" name="dissolvedUnits" type="positiveDoubletype" />
+            <xs:element minOccurs="0" maxOccurs="1" name="siexp" type="positiveDoubletype" />
+            <xs:element minOccurs="0" maxOccurs="1" name="dfexp" type="positiveDoubletype" />
+            <xs:element minOccurs="0" maxOccurs="1" name="dorexp" type="positiveDoubletype" />
+            <xs:element minOccurs="0" maxOccurs="1" name="ohexp" type="positiveDoubletype" />
+            <xs:element minOccurs="0" maxOccurs="1" name="sio2" type="positiveDoubletype" />
+            <xs:element minOccurs="0" maxOccurs="1" name="al2o3" type="positiveDoubletype" />
+            <xs:element minOccurs="0" maxOccurs="1" name="cao" type="positiveDoubletype" />
+            <xs:element minOccurs="0" maxOccurs="1" name="loi" type="positiveDoubletype" />
+        </xs:sequence>
+    </xs:complexType>
+
+    <xs:complexType name="display_datatype">
+        <xs:sequence>
+            <xs:element name="red" type="positiveDoubletype" />
+            <xs:element name="green" type="positiveDoubletype" />
+            <xs:element name="blue" type="positiveDoubletype" />
+            <xs:element name="gray" type="positiveDoubletype" />
+        </xs:sequence>
+    </xs:complexType>
+
+    <xs:complexType name="gemdc_datatype">
+        <xs:sequence>
+            <xs:element minOccurs="1" maxOccurs="1" name="gemdcname" type="stringtype" />
+            <xs:element minOccurs="0" maxOccurs="1" name="gemdcporosity" type="stringtype" />
+        </xs:sequence>
+    </xs:complexType>
+
+    <xs:complexType name="gemphase_datatype">
+        <xs:sequence>
+            <xs:element name="gemphasename" type="stringtype" />
+            <xs:element maxOccurs="unbounded" name="gemdc" type="gemdc_datatype" />
+        </xs:sequence>
+    </xs:complexType>
+
+    <xs:complexType name="phasetype">
+        <xs:sequence>
+            <xs:element name="thamesname" type="stringtype" />
+            <xs:element minOccurs="0" maxOccurs="unbounded" name="gemphase_data"
+                type="gemphase_datatype" />
+            <xs:element name="id" type="integertype" />
+            <xs:element name="cement_component" type="integertype" />
+            <xs:element minOccurs="0" name="interface_data" type="interface_datatype" />
+            <xs:element minOccurs='0' maxOccurs="1" name="poresizefilename" type="stringtype" />
+            <xs:element minOccurs="0" maxOccurs="unbounded" name="Rd" type="Rdtype" />
+            <xs:element minOccurs="0" name="impurity_data" type="impurity_datatype" />
+            <xs:element minOccurs="0" name="kinetic_data" type="kinetic_datatype" />
+            <xs:element minOccurs="0" maxOccurs="1" name="stresscalc" type="integertype" />
+            <xs:element minOccurs="0" maxOccurs="1" name="weak" type="integertype" />
+            <xs:element name="display_data" type="display_datatype" />
+        </xs:sequence>
+    </xs:complexType>
+
+    <!-- definition of root element -->
+
+    <xs:element name="chemistry_data">
+        <xs:complexType>
+            <xs:sequence>
+                <xs:element name="numentries" type="positiveIntegertype" />
+                <xs:element name="temperature" type="positiveDoubletype" />
+                <xs:element name="reftemperature" type="positiveDoubletype" />
+                <xs:element name="saturated" type="integertype" />
+                <xs:element minOccurs="0" maxOccurs="1" name="gas" type="gascomptype" />
+                <xs:element minOccurs="0" maxOccurs="1" name="electrolyte"
+                    type="electrolytecomptype" />
+                <xs:element maxOccurs="unbounded" name="phase" type="phasetype" />
+            </xs:sequence>
+        </xs:complexType>
+    </xs:element>
 
 </xs:schema>