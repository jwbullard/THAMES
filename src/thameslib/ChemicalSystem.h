--- conflicted
+++ resolved
@@ -33,7 +33,7 @@
 #include <map>
 #include <vector>
 // #include <GEMS3K/io_arrays.h>
-//#include <iomanip>
+// #include <iomanip>
 #include <string>
 #include <typeinfo>
 
@@ -244,8 +244,8 @@
       GEMPhaseDCMembers_; /**< A list of all the CSD DC ids that are
                               associated with a given CSD phase */
 
-  vector<bool> isKinetic_; /**< Whether of not each phase is kinetically
-                                 controlled */
+  vector<bool> isKinetic_;   /**< Whether of not each phase is kinetically
+                                   controlled */
   vector<bool> isDCKinetic_; /**< Whether of not each DC is kinetically
                                  controlled */
   /**
@@ -257,16 +257,34 @@
   */
   map<int, double> initialSolutionComposition_;
 
+  /**
+  @brief Fixed solution composition
+
+  This is a map of key-value pairs.  The key is the integer value of an
+  dependent component (DC), and the value is the concentration of that IC in
+  molal units [mol/kgw].
+  */
+  map<int, double> fixedSolutionComposition_;
+
   double gasSolidRatio_; /**< mass ratio of gas to solids */
 
   /**
-  @brief Gas phase composiion
+  @brief Initial gas composition
 
   This is a map of key-value pairs.  The key is the integer value of an
-  independent component (IC), and the value is the concentration of that IC in
+  dependent component (DC), and the value is the concentration of that IC in
   molal units [mol/kgw].
   */
-  map<int, double> gasComposition_;
+  map<int, double> initialGasComposition_;
+
+  /**
+  @brief Fixed gas composition
+
+  This is a map of key-value pairs.  The key is the integer value of an
+  dependent component (DC), and the value is the concentration of that IC in
+  molal units [mol/kgw].
+  */
+  map<int, double> fixedGasComposition_;
 
   /**
   @brief Volume fraction of each GEM CSD phase associated with a THAMES phase.
@@ -508,9 +526,11 @@
   bool verbose_; /**< Whether to produce verbose output */
   bool warning_; /**< Whether to produce warning output */
 
-  vector<int> DC_to_MPhID_; // microPhaseId for a given DCId: dim(DC_to_MPhID_)=numDCs & initialVal(DC_to_MPhID_)=-1
+  vector<int>
+      DC_to_MPhID_; // microPhaseId for a given DCId: dim(DC_to_MPhID_)=numDCs &
+                    // initialVal(DC_to_MPhID_)=-1
   vector<bool> cementComponent_;
-  //vector<bool> GEMPhaseBelongsToCement_;
+  // vector<bool> GEMPhaseBelongsToCement_;
   double initScaledCementMass_;
   double scaledCementMass_;
 
@@ -528,15 +548,9 @@
   @param verbose is true if producing verbose output
   @param warning is true if producing verbose output
   */
-<<<<<<< HEAD
   ChemicalSystem(const string &GEMfilename, const string &GEMdbrname,
                  const string &Interfacefilename, const bool verbose,
                  const bool warning = false);
-=======
-  ChemicalSystem(const string &GEMfilename,
-                 const string &GEMdbrname, const string &Interfacefilename,
-                 const bool verbose, const bool warning = false);
->>>>>>> 93b60526
 
   /**
   @brief Copy constructor.
@@ -622,7 +636,7 @@
   @param doc points to the XML file
   @param cur points to the current location within the XML file
   */
-  void parseICInSolution(xmlDocPtr doc, xmlNodePtr cur);
+  void parseDCInSolution(xmlDocPtr doc, xmlNodePtr cur);
 
   /**
   @brief Parse input about an individual IC in the gas
@@ -638,7 +652,7 @@
   @param doc points to the XML file
   @param cur points to the current location within the XML file
   */
-  void parseICInGas(xmlDocPtr doc, xmlNodePtr cur);
+  void parseDCInGas(xmlDocPtr doc, xmlNodePtr cur);
 
   /**
   @brief Scan an XML document for the phase names.
@@ -3028,27 +3042,20 @@
   of calculateKineticStep(...) are set to 10^-9
   */
   void checkICMoles(void) {
-<<<<<<< HEAD
-    for (unsigned int i = 0; i < numICs_; i++) {
-      if (ICMoles_[i] < ICTHRESH)
+    int i, j;
+    vector<double> ICMoles;
+    ICMoles.resize(numICs_, 0.0);
+
+    for (j = 0; j < numDCs_; j++) {
+      for (i = 0; i < numICs_; i++) {
+        ICMoles[i] += (DCMoles_[j] - DCLowerLimit_[j]) * getDCStoich(j, i);
+      }
+    }
+
+    for (i = 0; i < numICs_; i++) {
+      if (ICMoles[i] < ICTHRESH)
         ICMoles_[i] = ICTHRESH;
       if (i == numICs_ - 1) // This IC is always charge
-=======
-    int i, j;
-    vector<double> ICMoles;
-    ICMoles.resize(numICs_,0.0);
-
-    for (j = 0; j < numDCs_; j++) {
-      for (i = 0; i < numICs_; i++) {
-        ICMoles[i] += (DCMoles_[j] - DCLowerLimit_[j]) * getDCStoich(j,i);
-      }
-    }
-
-    for (i = 0; i < numICs_; i++) {
-      if (ICMoles[i] < 1.0e-9)
-            ICMoles_[i] = 1.0e-9;
-      if (i == numICs_ - 1)
->>>>>>> 93b60526
         ICMoles_[i] = 0.0;
     }
     return;
@@ -3063,7 +3070,8 @@
     cout << endl;
     cout << "Vector of Independent Components:" << endl;
     for (unsigned int i = 0; i < numICs_; i++) {
-        cout << "    ICId: " << ICIdLookup_[ICName_[i]] << "\t" <<  ICName_[i] << ": " << ICMoles_[i] << " mol" << endl;
+      cout << "    ICId: " << ICIdLookup_[ICName_[i]] << "\t" << ICName_[i]
+           << ": " << ICMoles_[i] << " mol" << endl;
     }
     cout << endl;
     cout.flush();
@@ -3140,31 +3148,35 @@
     cout << endl;
     cout << "Vector of Dependent Components:" << endl;
     for (unsigned int i = 0; i < numDCs_; i++) {
-        cout << "    DCId: " << DCIdLookup_[DCName_[i]] << "\t" << DCName_[i] << ": " << DCMoles_[i] << " mol"
-             << " \tmolarVolume = " << getDCMolarVolume(i) << " \tvolume = " << DCMoles_[i]* getDCMolarVolume(i) << endl;
+      cout << "    DCId: " << DCIdLookup_[DCName_[i]] << "\t" << DCName_[i]
+           << ": " << DCMoles_[i] << " mol"
+           << " \tmolarVolume = " << getDCMolarVolume(i)
+           << " \tvolume = " << DCMoles_[i] * getDCMolarVolume(i) << endl;
     }
     cout << endl;
     cout.flush();
   }
 
   void writeDCUpperLimit() {
-      cout << endl;
-      cout << "Vector of DCUpperLimit:" << endl;
-      for (unsigned int i = 0; i < numDCs_; i++) {
-          cout << "    DCId: " << DCIdLookup_[DCName_[i]] << "\t" << DCName_[i] << ": " << DCUpperLimit_[i] << " mol" << endl;
-      }
-      cout << endl;
-      cout.flush();
+    cout << endl;
+    cout << "Vector of DCUpperLimit:" << endl;
+    for (unsigned int i = 0; i < numDCs_; i++) {
+      cout << "    DCId: " << DCIdLookup_[DCName_[i]] << "\t" << DCName_[i]
+           << ": " << DCUpperLimit_[i] << " mol" << endl;
+    }
+    cout << endl;
+    cout.flush();
   }
 
   void writeDCLowerLimit() {
-      cout << endl;
-      cout << "Vector of DCLowerLimit:" << endl;
-      for (unsigned int i = 0; i < numDCs_; i++) {
-          cout << "    DCId: " << DCIdLookup_[DCName_[i]] << "\t" << DCName_[i] << ": " << DCLowerLimit_[i] << " mol" << endl;
-      }
-      cout << endl;
-      cout.flush();
+    cout << endl;
+    cout << "Vector of DCLowerLimit:" << endl;
+    for (unsigned int i = 0; i < numDCs_; i++) {
+      cout << "    DCId: " << DCIdLookup_[DCName_[i]] << "\t" << DCName_[i]
+           << ": " << DCLowerLimit_[i] << " mol" << endl;
+    }
+    cout << endl;
+    cout.flush();
   }
 
   /**
@@ -3586,7 +3598,7 @@
 
   */
   void setGEMPhaseVolume(void) {
-    //setPrevGEMPhaseVolume();
+    // setPrevGEMPhaseVolume();
     for (int i = 0; i < numGEMPhases_; i++) {
       GEMPhaseVolume_[i] = (double)(node_->Ph_Volume(i));
     }
@@ -5706,25 +5718,21 @@
 
     for (int i = 0; i < numGEMPhases_; i++) {
       if (verbose_) {
-<<<<<<< HEAD
         cout << "logSI for " << GEMPhaseName_[i] << " is: " << Falp[i] << endl;
-=======
-        cout << "logSI for " << GEMPhaseName_[i] << " is: "
-             << Falp[i] << endl;
->>>>>>> 93b60526
       }
       double si = pow(10, Falp[i]);
       SI_.push_back(si);
     }
 
-    //cout << endl << "ChemicalSystem::setSI : " << endl;
-    //for (int i = 0; i < numGEMPhases_; i++) {
-    //    cout << "\t: " << i << "\tSI_: " << SI_[i]
-    //         << "\tPh_SatInd: " << node_->Ph_SatInd(i) //pow(10, node_->Ph_SatInd(i))
-    //         << "\tFalp: " << Falp[i]
-    //         << "\t\t" << GEMPhaseName_[i] << endl;
-    //}
-    //cout << endl << "ChemicalSystem::setSI : end" << endl;
+    // cout << endl << "ChemicalSystem::setSI : " << endl;
+    // for (int i = 0; i < numGEMPhases_; i++) {
+    //     cout << "\t: " << i << "\tSI_: " << SI_[i]
+    //          << "\tPh_SatInd: " << node_->Ph_SatInd(i) //pow(10,
+    //          node_->Ph_SatInd(i))
+    //          << "\tFalp: " << Falp[i]
+    //          << "\t\t" << GEMPhaseName_[i] << endl;
+    // }
+    // cout << endl << "ChemicalSystem::setSI : end" << endl;
 
     return;
   }
@@ -5754,9 +5762,10 @@
     }
   }
 
-  void initSI(int phaseid, double val){
-      if(SI_.size() == 0) SI_.resize(numGEMPhases_, 0.0);
-      SI_[phaseid] = val;
+  void initSI(int phaseid, double val) {
+    if (SI_.size() == 0)
+      SI_.resize(numGEMPhases_, 0.0);
+    SI_[phaseid] = val;
   }
 
   /**
@@ -5771,11 +5780,14 @@
   @brief Set the vector of saturation indices of all microstructure phases.
 
   */
-<<<<<<< HEAD
   void setMicroPhaseSI(void);
-=======
+
+  /**
+  @brief Set the vector of saturation indices of all microstructure phases.
+
+  @param cyc is the cycle number for time
+  */
   void setMicroPhaseSI(int cyc);
->>>>>>> 93b60526
 
   /**
   @brief Get the vector of saturation indices of all microstructure phases.
@@ -5791,10 +5803,9 @@
   @return the saturation index of the microstructure phase
   */
   double getMicroPhaseSI(int microphaseid) {
-<<<<<<< HEAD
-    try {
-      cout << "Trying to find microstructure phase id " << microphaseid << endl;
-      cout.flush();
+    try {
+      // cout << "Trying to find microstructure phase id " << microphaseid <<
+      // endl; cout.flush();
       return microPhaseSI_.at(microphaseid);
     } catch (out_of_range &oor) {
       EOBException ex("ChemicalSystem", "getMicroPhaseSI", "microPhaseSI_",
@@ -5802,18 +5813,6 @@
       ex.printException();
       exit(1);
     }
-=======
-      try {
-          //cout << "Trying to find microstructure phase id " << microphaseid << endl;
-          //cout.flush();
-          return microPhaseSI_.at(microphaseid);
-      } catch (out_of_range &oor) {
-          EOBException ex("ChemicalSystem", "getMicroPhaseSI", "microPhaseSI_",
-                          microPhaseSI_.size(), microphaseid);
-          ex.printException();
-          exit(1);
-      }
->>>>>>> 93b60526
   }
 
   /**
@@ -5823,11 +5822,7 @@
   @return the saturation index of the microstructure phase
   */
   double getMicroPhaseSI(const string &str) {
-<<<<<<< HEAD
     return microPhaseSI_[getMicroPhaseId(str)];
-=======
-      return microPhaseSI_[getMicroPhaseId(str)];
->>>>>>> 93b60526
   }
 
   /**
@@ -5867,14 +5862,38 @@
   }
 
   /**
-  @brief Get the gas composition
-
-  This function returns the map of molal concentrations of each IC in
-  the gas [mol/kg-gas].
+  @brief Get the fixed solution composition other than water
+
+  This function returns the map of molal concentrations of each DC in
+  the fixed solution [mol/kgw].
+
+  @return the fixed solute concentration map
+  */
+  map<int, double> getFixedSolutionComposition(void) {
+    return fixedSolutionComposition_;
+  }
+
+  /**
+  @brief Get the initial gas composition
+
+  This function returns the map of molal concentrations of each DC in
+  the initial solution [mol/kgw].
 
   @return the initial solute concentration map
   */
-  map<int, double> getGasComposition(void) { return gasComposition_; }
+  map<int, double> getInitialGasComposition(void) {
+    return initialGasComposition_;
+  }
+
+  /**
+  @brief Get the fixed gas composition
+
+  This function returns the map of molal concentrations of each DC in
+  the fixed solution [mol/kgw].
+
+  @return the fixed solute concentration map
+  */
+  map<int, double> getFixedGasComposition(void) { return fixedGasComposition_; }
 
   /**
   @brief Set the gas-solid mass ratio
@@ -5941,136 +5960,135 @@
   @return the warning flag
   */
   bool getWarning(void) const { return warning_; }
-  
-//*@*********************************************
-
- void checkChemSys(void);
-
-/**
-@brief Get the list of all GEM CSD phases that are associated with a given microstructure phase id number.
-
-@note NOT USED.
-
-@param idx is the microstructure phase in question
-@return the vector of all GEM CSD phase ids associated with the microstructure phase
-*/
-vector<int> getMicroPhaseMembers (const unsigned int idx)
-{
+
+  //*@*********************************************
+
+  void checkChemSys(void);
+
+  /**
+  @brief Get the list of all GEM CSD phases that are associated with a given
+  microstructure phase id number.
+
+  @note NOT USED.
+
+  @param idx is the microstructure phase in question
+  @return the vector of all GEM CSD phase ids associated with the microstructure
+  phase
+  */
+  vector<int> getMicroPhaseMembers(const unsigned int idx) {
     string msg;
-    map<int,vector<int> >::iterator p = microPhaseMembers_.find(idx);
+    map<int, vector<int>>::iterator p = microPhaseMembers_.find(idx);
     if (p != microPhaseMembers_.end()) {
-        return p->second;
-    } else {
-        msg = "Could not find microPhaseMembers_ match to index provided";
-        EOBException ex("ChemicalSystem","getMicroPhaseMembers",
-                        msg,microPhaseMembers_.size(),0);
-        ex.printException();
-        exit(1);
-    }
-}
-
-
-/**
-@brief Get the map of of the vector index of the microstructure phases by name.
-
-The integer id of each microstructure phase is keyed to its name in this map,
-so one can "look up" a phase id by the name of that phase.
-
-@note Used only in this class's copy constructor.
-
-@return the microstructure phase lookup map (look up by name)
-*/
-int getMicroPhaseIdLookup (string str)
-{
+      return p->second;
+    } else {
+      msg = "Could not find microPhaseMembers_ match to index provided";
+      EOBException ex("ChemicalSystem", "getMicroPhaseMembers", msg,
+                      microPhaseMembers_.size(), 0);
+      ex.printException();
+      exit(1);
+    }
+  }
+
+  /**
+  @brief Get the map of of the vector index of the microstructure phases by
+  name.
+
+  The integer id of each microstructure phase is keyed to its name in this map,
+  so one can "look up" a phase id by the name of that phase.
+
+  @note Used only in this class's copy constructor.
+
+  @return the microstructure phase lookup map (look up by name)
+  */
+  int getMicroPhaseIdLookup(string str) {
     string msg;
-    map<string,int>::iterator p = microPhaseIdLookup_.find(str);
-    if (p != microPhaseIdLookup_.end()){
-        return p->second;
-    }else{
-        msg = "Could not find microPhaseIdLookup_ match to string provided";
-        EOBException ex("ChemicalSystem","getMicroPhaseIdLookup",
-                        msg,microPhaseIdLookup_.size(),0);
-        ex.printException();
-        exit(1);
-    }
-}
-
-int getICIdLookup (string str)//ICId -> xCH
-{
+    map<string, int>::iterator p = microPhaseIdLookup_.find(str);
+    if (p != microPhaseIdLookup_.end()) {
+      return p->second;
+    } else {
+      msg = "Could not find microPhaseIdLookup_ match to string provided";
+      EOBException ex("ChemicalSystem", "getMicroPhaseIdLookup", msg,
+                      microPhaseIdLookup_.size(), 0);
+      ex.printException();
+      exit(1);
+    }
+  }
+
+  int getICIdLookup(string str) // ICId -> xCH
+  {
     string msg;
-    map<string,int>::iterator p = ICIdLookup_.find(str);
-    if (p != ICIdLookup_.end()){
-        return p->second;
-    }else{
-        msg = "Could not find ICIdLookup_ match to string provided";
-        EOBException ex("ChemicalSystem","getICIdLookup",
-                        msg,ICIdLookup_.size(),0);
-        ex.printException();
-        exit(1);
-    }
-}
-
-int getDCIdLookup (string str) //DCId -> xCH
-{
+    map<string, int>::iterator p = ICIdLookup_.find(str);
+    if (p != ICIdLookup_.end()) {
+      return p->second;
+    } else {
+      msg = "Could not find ICIdLookup_ match to string provided";
+      EOBException ex("ChemicalSystem", "getICIdLookup", msg,
+                      ICIdLookup_.size(), 0);
+      ex.printException();
+      exit(1);
+    }
+  }
+
+  int getDCIdLookup(string str) // DCId -> xCH
+  {
     string msg;
-    map<string,int>::iterator p = DCIdLookup_.find(str);
-    if (p != DCIdLookup_.end()){
-        return p->second;
-    }else{
-        msg = "Could not find DCIdLookup_ match to string provided";
-        EOBException ex("ChemicalSystem","getDCIdLookup",
-                        msg,DCIdLookup_.size(),0);
-        ex.printException();
-        exit(1);
-    }
-}
-
-int getGEMPhaseIdLookup (string str)
-{
+    map<string, int>::iterator p = DCIdLookup_.find(str);
+    if (p != DCIdLookup_.end()) {
+      return p->second;
+    } else {
+      msg = "Could not find DCIdLookup_ match to string provided";
+      EOBException ex("ChemicalSystem", "getDCIdLookup", msg,
+                      DCIdLookup_.size(), 0);
+      ex.printException();
+      exit(1);
+    }
+  }
+
+  int getGEMPhaseIdLookup(string str) {
     string msg;
-    map<string,int>::iterator p = GEMPhaseIdLookup_.find(str);
-    if (p != GEMPhaseIdLookup_.end()){
-        return p->second;
-    }else{
-        msg = "Could not find GEMPhaseIdLookup_ match to string provided";
-        EOBException ex("ChemicalSystem","getGEMPhaseIdLookup",
-                        msg,GEMPhaseIdLookup_.size(),0);
-        ex.printException();
-        exit(1);
-    }
-}
-
-string getMicroPhaseName (int i){
-    return microPhaseName_[i];
-}
-
-double getDCMolesNode (const unsigned int idx) {return node_->DC_n(idx);}
-
-bool getIsDCKinetic (int i) {return isDCKinetic_[i];}
-
-void setIsDCKinetic (int i, bool val) { isDCKinetic_[i] = val;}
-
-void setDC_to_MPhID (int i, int val) {DC_to_MPhID_[i] = val;}
-
-int getDC_to_MPhID (int i) {return DC_to_MPhID_[i];}
-
-void addWatterMassAndVolume (double massVal, double volVal) {
-
-    //int wMPhID = getMicroPhaseId("Electrolyte");
-    //cout << "wMPhID = " << wMPhID << endl;
-
-     microPhaseMass_[1] += massVal;
-     microPhaseVolume_[1] += volVal;
+    map<string, int>::iterator p = GEMPhaseIdLookup_.find(str);
+    if (p != GEMPhaseIdLookup_.end()) {
+      return p->second;
+    } else {
+      msg = "Could not find GEMPhaseIdLookup_ match to string provided";
+      EOBException ex("ChemicalSystem", "getGEMPhaseIdLookup", msg,
+                      GEMPhaseIdLookup_.size(), 0);
+      ex.printException();
+      exit(1);
+    }
+  }
+
+  string getMicroPhaseName(int i) { return microPhaseName_[i]; }
+
+  double getDCMolesNode(const unsigned int idx) { return node_->DC_n(idx); }
+
+  bool getIsDCKinetic(int i) { return isDCKinetic_[i]; }
+
+  void setIsDCKinetic(int i, bool val) { isDCKinetic_[i] = val; }
+
+  void setDC_to_MPhID(int i, int val) { DC_to_MPhID_[i] = val; }
+
+  int getDC_to_MPhID(int i) { return DC_to_MPhID_[i]; }
+
+  void addWatterMassAndVolume(double massVal, double volVal) {
+
+    // int wMPhID = getMicroPhaseId("Electrolyte");
+    // cout << "wMPhID = " << wMPhID << endl;
+
+    microPhaseMass_[1] += massVal;
+    microPhaseVolume_[1] += volVal;
 
     return;
-}
-
-bool getCementComponent (int i) {return cementComponent_[i];}
-void setInitScaledCementMass (double val) {initScaledCementMass_ = scaledCementMass_ = val;}
-double getInitScaledCementMass (void) {return initScaledCementMass_;}
-double getScaledCementMass (void) {return scaledCementMass_;}
-
-void setZeroMicroPhaseSI (void) {microPhaseSI_.resize(numMicroPhases_,0.0);}
+  }
+
+  bool getCementComponent(int i) { return cementComponent_[i]; }
+  void setInitScaledCementMass(double val) {
+    initScaledCementMass_ = scaledCementMass_ = val;
+  }
+  double getInitScaledCementMass(void) { return initScaledCementMass_; }
+  double getScaledCementMass(void) { return scaledCementMass_; }
+
+  void setZeroMicroPhaseSI(void) { microPhaseSI_.resize(numMicroPhases_, 0.0); }
 
 }; // End of ChemicalSystem class
 #endif