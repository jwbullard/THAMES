--- conflicted
+++ resolved
@@ -194,22 +194,22 @@
 
   bool jsonFormat_; /**< True if input GEM data files are JSON format */
 
-  int numMicroPhases_; /**< Total number of material components that
-                                   the microstructure can contain.  The GEM
-                                     chemical system definition (CSD) will
-                                     list all of the possible phases in the
-                                     system, but we may want to combine two or
-                                     more phases into a single microstructure
-                                     component */
-  int numMicroImpurities_;    /**< Number of impurities, as oxides, dissolved
-                                  in the phases that will be tracked
-                                  Typically the value will be 4 (potassium,
-                                  sodium, magnesium, and sulfur oxides) */
-  int numICs_;       /**< Number of independent components (IC) */
-  int numDCs_;       /**< Number of dependent components (DC) */
-  int numGEMPhases_; /**< Number of GEM phases in the CSD */
-  int numSolutionPhases_;         /**< Number of GEM solution phases in the CSD;
-                                       solution phases are non-stoichiometric */
+  int numMicroPhases_;     /**< Total number of material components that
+                                       the microstructure can contain.  The GEM
+                                         chemical system definition (CSD) will
+                                         list all of the possible phases in the
+                                         system, but we may want to combine two or
+                                         more phases into a single microstructure
+                                         component */
+  int numMicroImpurities_; /**< Number of impurities, as oxides, dissolved
+                               in the phases that will be tracked
+                               Typically the value will be 4 (potassium,
+                               sodium, magnesium, and sulfur oxides) */
+  int numICs_;             /**< Number of independent components (IC) */
+  int numDCs_;             /**< Number of dependent components (DC) */
+  int numGEMPhases_;       /**< Number of GEM phases in the CSD */
+  int numSolutionPhases_;  /**< Number of GEM solution phases in the CSD;
+                                solution phases are non-stoichiometric */
   vector<string> microPhaseName_; /**< Names of phases identified in a THAMES
                                         microstructure */
   vector<string>
@@ -795,9 +795,7 @@
 
   @param val is the total number of possible impurities (non-negative)
   */
-  void setNumMicroImpurities(const int val) {
-    numMicroImpurities_ = val;
-  }
+  void setNumMicroImpurities(const int val) { numMicroImpurities_ = val; }
 
   /**
   @brief get the number of possible dissolved impurities in the system.
@@ -863,9 +861,7 @@
   @param val is the total number of solution phases recognized in the GEM CSD
   (non-negative)
   */
-  void setNumSolutionPhases(const int val) {
-    numSolutionPhases_ = val;
-  }
+  void setNumSolutionPhases(const int val) { numSolutionPhases_ = val; }
 
   /**
   @brief Get the number of solution phases in the GEM CSD.
@@ -1947,8 +1943,7 @@
   @param val is the integer affinity to assign to the phase at that element the
   list
   */
-  void setAffinity(const int idx, const int jdx,
-                   const double val) {
+  void setAffinity(const int idx, const int jdx, const double val) {
     if (idx >= (int)affinity_.size()) {
       string msg = "affinity_";
       EOBException ex("ChemicalSystem", "setAffinity", msg, affinity_.size(),
@@ -2403,8 +2398,7 @@
   microstructure phase idx
   @param val is GEM CSD phase id to assign to this element in the list
   */
-  void setMicroPhaseMembers(const int idx, const int jdx,
-                            const int val) {
+  void setMicroPhaseMembers(const int idx, const int jdx, const int val) {
     string msg;
     map<int, vector<int>>::iterator p = microPhaseMembers_.find(idx);
     if (p != microPhaseMembers_.end()) {
@@ -2485,8 +2479,7 @@
   microstructure phase idx
   @return the GEM CSD phase id at element jdx in the list
   */
-  int getMicroPhaseMembers(const int idx,
-                                    const int jdx) {
+  int getMicroPhaseMembers(const int idx, const int jdx) {
     string msg;
     map<int, vector<int>>::iterator p = microPhaseMembers_.find(idx);
     if (p != microPhaseMembers_.end()) {
@@ -2594,8 +2587,7 @@
   @return the volume fraction of that GEM CSD phase id at element jdx in the
   list
   */
-  double getMicroPhaseMemberVolumeFraction(const int idx,
-                                           const int jdx) {
+  double getMicroPhaseMemberVolumeFraction(const int idx, const int jdx) {
     string msg;
     map<int, vector<double>>::iterator p =
         microPhaseMemberVolumeFraction_.find(idx);
@@ -2647,8 +2639,7 @@
   microstructure phase idx
   @param val is the DC component id to set at that position in the list
   */
-  void setMicroPhaseDCMembers(const int idx, const int jdx,
-                              const int val) {
+  void setMicroPhaseDCMembers(const int idx, const int jdx, const int val) {
     string msg;
     map<int, vector<int>>::iterator p = microPhaseDCMembers_.find(idx);
     if (p != microPhaseDCMembers_.end()) {
@@ -3544,9 +3535,12 @@
     for (int i = 0; i < numGEMPhases_; i++) {
       GEMPhaseVolume_[i] = (double)(node_->Ph_Volume(i));
       // if (i == 0)
-      //   cout << "   i = " << i << "\t\t" << GEMPhaseName_[i] << "\t" << GEMPhaseVolume_[i]
-      //        << "\t  mole = " << node_->Ph_Mole(i) << "\t  moles = " << node_->Ph_Moles(i)
-      //        << "\t   volMolar = " << GEMPhaseVolume_[i]/node_->Ph_Mole(i) << endl;
+      //   cout << "   i = " << i << "\t\t" << GEMPhaseName_[i] << "\t" <<
+      //   GEMPhaseVolume_[i]
+      //        << "\t  mole = " << node_->Ph_Mole(i) << "\t  moles = " <<
+      //        node_->Ph_Moles(i)
+      //        << "\t   volMolar = " << GEMPhaseVolume_[i]/node_->Ph_Mole(i) <<
+      //        endl;
     }
   }
 
@@ -3638,9 +3632,9 @@
   @note Does nothing for now, just a placeholder in case it is needed later
   */
   // void setPrevGEMPhasePorosity(void) {
-    // for (long int i = 0; i < numGEMPhases_; i++) {
-    //     prevGEMPhaseVolume_[i] = GEMPhaseVolume_[i];
-    // }
+  // for (long int i = 0; i < numGEMPhases_; i++) {
+  //     prevGEMPhaseVolume_[i] = GEMPhaseVolume_[i];
+  // }
   //  return;
   // }
 
@@ -4496,8 +4490,7 @@
   @param icidx is the IC component index
   @param val is the number of moles of IC icidx in GEM phase pidx
   */
-  void setPGEMPhaseStoich(const int pidx, const int icidx,
-                          const double val) {
+  void setPGEMPhaseStoich(const int pidx, const int icidx, const double val) {
     int idx = (pidx * numICs_) + icidx;
     if (idx < numGEMPhases_) {
       pGEMPhaseStoich_[idx] = val;
@@ -5731,58 +5724,32 @@
 
   /**
   @brief Set the vector of saturation indices of all GEM CSD phases.
-
-  */
-<<<<<<< HEAD
-  // void setSI(void) {
-  //   SI_.clear();
-  //   double *Falp;
-  //   Falp = (node_->ppmm())->Falp;
-  //
-  //   for (int i = 0; i < numGEMPhases_; i++) {
-  //     if (verbose_) {
-  //       cout << "logSI for " << GEMPhaseName_[i] << " is: " << Falp[i] <<
-  //       endl;
-  //     }
-  //     double si = pow(10, Falp[i]);
-  //     SI_.push_back(si);
-  //   }
-  //
-  //   // cout << endl << "ChemicalSystem::setSI : " << endl;
-  //   // for (int i = 0; i < numGEMPhases_; i++) {
-  //   //     cout << "\t: " << i << "\tSI_: " << SI_[i]
-  //   //          << "\tPh_SatInd: " << node_->Ph_SatInd(i) //pow(10,
-  //   //          node_->Ph_SatInd(i))
-  //   //          << "\tFalp: " << Falp[i]
-  //   //          << "\t\t" << GEMPhaseName_[i] << endl;
-  //   // }
-  //   // cout << endl << "ChemicalSystem::setSI : end" << endl;
-  //
-  //   return;
-  // }
-=======
-   void setSI(void) {
-     SI_.clear();
-     double *Falp;
-     Falp = (node_->ppmm())->Falp;
-     for (int i = 0; i < numGEMPhases_; i++) {
-       double si = pow(10, Falp[i]);
-       SI_.push_back(si);
-       // if (verbose_) {
-       //  cout << "logSI for i = " << i << " (" << GEMPhaseName_[i] << ") is: Falp[i] = "
-       //       << Falp[i] << "   &   SI_[i] = " << SI_[i] << endl;
-       // }
-       if (GEMPhaseName_[i] == "ettr") {
-         cout << endl << "ChemicalSystem::setSI : " << endl;
-         cout << "\t\t" << i << "\t" << GEMPhaseName_[i] << "\tFalp: " << Falp[i]
-              << "\tPh_SatInd: " << node_->Ph_SatInd(i) << "\tSI_(Falp): " << SI_[i] << endl;
-       }
-     }
+  */
+  void setSI(void) {
+    SI_.clear();
+    double *Falp;
+    Falp = (node_->ppmm())->Falp;
+    for (int i = 0; i < numGEMPhases_; i++) {
+      double si = pow(10, Falp[i]);
+      SI_.push_back(si);
+      // if (verbose_) {
+      //  cout << "logSI for i = " << i << " (" << GEMPhaseName_[i] << ") is:
+      //  Falp[i] = "
+      //       << Falp[i] << "   &   SI_[i] = " << SI_[i] << endl;
+      // }
+      if (GEMPhaseName_[i] == "ettr") {
+        cout << endl << "ChemicalSystem::setSI : " << endl;
+        cout << "\t\t" << i << "\t" << GEMPhaseName_[i] << "\tFalp: " << Falp[i]
+             << "\tPh_SatInd: " << node_->Ph_SatInd(i)
+             << "\tSI_(Falp): " << SI_[i] << endl;
+      }
+    }
 
     // cout << endl << "ChemicalSystem::setSI : " << endl;
     // for (int i = 0; i < numGEMPhases_; i++) {
     //   cout << "\t: " << i << "\tFalp: " << Falp[i]<< "\tSI_: " << SI_[i]
-    //        << "\tPh_SatInd: " << node_->Ph_SatInd(i) //pow(10, node_->Ph_SatInd(i))
+    //        << "\tPh_SatInd: " << node_->Ph_SatInd(i) //pow(10,
+    //        node_->Ph_SatInd(i))
     //   //          << "\tFalp: " << Falp[i]
     //        << "\t\t" << GEMPhaseName_[i] << endl;
     // }
@@ -5790,7 +5757,6 @@
 
     return;
   }
->>>>>>> 26f61aad
 
   /**
   @brief Get the vector of saturation indices of all GEM CSD phases.
@@ -6391,15 +6357,11 @@
   double calculateCrystalStrain(int growPhId, double poreVolFrac, double Kp,
                                 double Ks);
 
-  void setIniAttackTime(const double val) {
-    iniAttackTime_ = val;
-  }
+  void setIniAttackTime(const double val) { iniAttackTime_ = val; }
 
   void initElasticModuliMap(void);
 
-  elMod getElasticModuliComp(string str) {
-    return elasticModuli_[str];
-  }
+  elMod getElasticModuliComp(string str) { return elasticModuli_[str]; }
 
 }; // End of ChemicalSystem class
 #endif