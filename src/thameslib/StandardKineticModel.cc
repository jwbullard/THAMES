/**
@file  StandardKineticModel.cc
@brief Method definitions for the StandardKineticModel class.

*/
#include "StandardKineticModel.h"

<<<<<<< HEAD
using namespace std;
=======
using std::cout; using std::endl;
>>>>>>> 3e177223

StandardKineticModel::StandardKineticModel() {

  ///
  /// Default temperature in the PK model is 20 C (or 293 K)
  ///

  temperature_ = 293.15; // default temperature (K)
  refT_ = 293.15;        // default temperature (K)

  ///
  /// Default values for the rate constants
  ///

  dissolutionRateConst_ = 0.0;

  ///
  /// Default value for the exponents in the rate equation
  ///

  siexp_ = 1.0;
  dfexp_ = 1.0;
  lossOnIgnition_ = 0.0;

  name_ = "";
  microPhaseId_ = 2;
  DCId_ = 2;
  GEMPhaseId_ = 2;
  activationEnergy_ = 0.0;
  scaledMass_ = 0.0;
  initScaledMass_ = 0.0;

  temperature_ = lattice_->getTemperature();
  double critporediam = lattice_->getLargestSaturatedPore(); // in nm
  critporediam *= 1.0e-9;                                    // in m
  rh_ = exp(-6.23527e-7 / critporediam / temperature_);
  rh_ = rh_ > 0.55 ? rh_ : 0.551;
  rhFactor_ = rh_;

  arrhenius_ = exp((activationEnergy_ / GASCONSTANT) *
                   ((1.0 / refT_) - (1.0 / temperature_)));

  ///
  /// The default is to not have sulfate attack or leaching, so we set the
  /// default time for initiating these simulations to an absurdly large value:
  /// 10 billion hours or 114,000 years
  ///

  sulfateAttackTime_ = 1.0e10;
  leachTime_ = 1.0e10;

  return;
}

StandardKineticModel::StandardKineticModel(ChemicalSystem *cs, Lattice *lattice,
                                           struct KineticData &kineticData,
                                           const bool verbose,
                                           const bool warning) {

  // Set the verbose and warning flags

  verbose_ = verbose;
  warning_ = warning;
#ifdef DEBUG
  verbose_ = true;
  warning_ = true;
#else
  verbose_ = verbose;
  warning_ = warning;
#endif

  chemSys_ = cs;
  lattice_ = lattice;

  setDissolutionRateConst(kineticData.dissolutionRateConst);
  setSurfaceAreaMultiplier(kineticData.surfaceAreaMultiplier);
  setDissolvedUnits(kineticData.dissolvedUnits);
  setSiexp(kineticData.siexp);
  setDfexp(kineticData.dfexp);
  lossOnIgnition_ = kineticData.loi;

  ///
  /// Default initial solid mass is 100 g
  ///

  initSolidMass_ = 100.0;

  temperature_ = kineticData.temperature;
  refT_ = kineticData.reftemperature;

  modelName_ = "StandardKineticModel";
  name_ = kineticData.name;
  microPhaseId_ = kineticData.microPhaseId;
  DCId_ = kineticData.DCId;
  GEMPhaseId_ = kineticData.GEMPhaseId;
  activationEnergy_ = kineticData.activationEnergy;
  scaledMass_ = kineticData.scaledMass;
  initScaledMass_ = kineticData.scaledMass;

  double critporediam = lattice_->getLargestSaturatedPore(); // in nm
  critporediam *= 1.0e-9;                                    // in m
  rh_ = exp(-6.23527e-7 / critporediam / temperature_);
  rh_ = rh_ > 0.55 ? rh_ : 0.551;
  rhFactor_ = rh_;

  arrhenius_ = exp((activationEnergy_ / GASCONSTANT) *
                   ((1.0 / refT_) - (1.0 / temperature_)));

  ///
  /// The default is to not have sulfate attack or leaching, so we set the
  /// default time for initiating these simulations to an absurdly large value:
  /// 10 billion hours or 114,000 years
  ///

  sulfateAttackTime_ = 1.0e10;
  leachTime_ = 1.0e10;

  return;
}

void StandardKineticModel::calculateKineticStep(const double timestep,
                                                double &scaledMass,
                                                double &massDissolved, int cyc,
                                                double totalDOR) {
  ///
  /// Initialize local variables
  ///

  double dissrate = 1.0e9; // Nucleation and growth rate

  ///
  /// Determine if this is a normal step or a necessary
  /// tweak from a failed GEM_run call
  ///

  try {

    // First step each iteration is to equilibrate gas phase
    // with the electrolyte, while forbidding anything new
    // from precipitating.

    // RH factor is the same for all clinker phases
    // double vfvoid = lattice_->getVolumeFraction(VOIDID);
    // double vfh2o = lattice_->getVolumeFraction(ELECTROLYTEID);

    /// This is a big kluge for internal relative humidity
    /// @note Using new gel and interhydrate pore size distribution model
    ///       which is currently contained in the Lattice object.
    ///
    /// Surface tension of water is gamma = 0.072 J/m2
    /// Molar volume of water is Vm = 1.8e-5 m3/mole
    /// The Kelvin equation is
    ///    p/p0 = exp (-4 gamma Vm / d R T) = exp (-6.23527e-7 / (d T))
    ///
    ///    where d is the pore diameter in meters and T is absolute
    ///    temperature

    /// Assume a zero contact angle for now.
    /// @todo revisit the contact angle issue

    scaledMass_ = scaledMass;

    // JWB BEWARE: The new definition of area is truly a geometric calculation
    // made on the microstructure. It does not catch BET or internal surface
    // area if that ends up being important. The units of area are m2 per 100
    // g of intial total solid

    double area = lattice_->getSurfaceArea(microPhaseId_);

    // surfaceAreaMultiplier_ is a way to account for the influence
    // of subvoxel porosity that increases the total surface area in a voxel.

    area *= surfaceAreaMultiplier_;

    // Saturation index , but be sure that there is only one GEM Phase
    /// @note Assumes there is only one phase in this microstructure
    /// component
    /// @todo Generalize to multiple phases in a component (how?)

    double saturationIndex = chemSys_->getMicroPhaseSI(microPhaseId_);

    // dissolutionRateConst_ has units of mol/m2/h
    // area has units of m2 of phase per 100 g of total solid
    // Therefore dissrate has units of mol of phase per 100 g of all solid
    // per h

    // This equation basically implements the Dove and Crerar rate
    // equation for quartz.  Needs to be calibrated for silica fume, but
    // hopefully the BET area and LOI will help do that.

    if (saturationIndex < 1.0) {
      dissrate = dissolutionRateConst_ * rhFactor_ * area *
                 pow((1.0 - pow(saturationIndex, siexp_)), dfexp_);
    } else {
      dissrate = -dissolutionRateConst_ * rhFactor_ * area *
                 pow((pow(saturationIndex, siexp_) - 1.0), dfexp_);
    }

    dissrate *= arrhenius_;

    // dissrate has units of mol of phase per 100 g of solid per hour
    // timestep has units of hours
    // molar mass has units of grams per mole
    // Therefore, massDissolved has units of grams of phase per 100 g of all
    // solid
    massDissolved = dissrate * timestep * chemSys_->getDCMolarMass(DCId_);

    if (verbose_) {
      cout << "    StandardKineticModel::calculateKineticStep "
              "dissrate/massDissolved : "
           << dissrate << " / " << massDissolved << endl;
    }

    scaledMass = scaledMass_ - massDissolved;

    if (scaledMass < 0.0) {
      massDissolved = scaledMass_;
      scaledMass = 0.0;
    }
    scaledMass_ = scaledMass;

    if (verbose_) {
      cout << "  ****************** SKM_hT = " << timestep
           << "    cyc = " << cyc << "    microPhaseId_ = " << microPhaseId_
           << "    microPhase = " << name_
           << "    GEMPhaseIndex = " << GEMPhaseId_ << " ******************"
           << endl;
      cout << "   SKM_hT   " << "rhFactor_: " << rhFactor_
           << "\tarrhenius_: " << arrhenius_
           << "\tsaturationIndex: " << saturationIndex << "\tarea: " << area
           << endl;
      cout << "   SKM_hT   " << "dissrate: " << dissrate << endl;
      cout << "   SKM_hT   " << "initScaledMass_: " << initScaledMass_
           << "\tscaledMass_: " << scaledMass_
           << "\tmassDissolved: " << massDissolved << endl;
      cout << "   cyc = " << cyc << "    microPhaseId_ = " << microPhaseId_
           << "    microPhaseName = " << name_
           << "    saturationIndex = " << saturationIndex
           << "   Dc_a = " << chemSys_->getNode()->DC_a(DCId_) << endl;
      cout.flush();
    }

  } catch (EOBException eex) {
    eex.printException();
    exit(1);
  } catch (DataException dex) {
    dex.printException();
    exit(1);
  } catch (FloatException flex) {
    flex.printException();
    exit(1);
  } catch (out_of_range &oor) {
    EOBException ex("StandardKineticModel", "calculateKineticStep", oor.what(),
                    0, 0);
    ex.printException();
    exit(1);
  }

  return;
}<|MERGE_RESOLUTION|>--- conflicted
+++ resolved
@@ -5,11 +5,7 @@
 */
 #include "StandardKineticModel.h"
 
-<<<<<<< HEAD
-using namespace std;
-=======
 using std::cout; using std::endl;
->>>>>>> 3e177223
 
 StandardKineticModel::StandardKineticModel() {
 
