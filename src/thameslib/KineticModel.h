/**
@file KineticModel.h
@brief Declaration of the KineticModel class.

@section Introduction

In THAMES, the `KineticModel` class can be perceived as the engine that
calculates the kinetic changes in the system during a given time increment.  The
primary kinetic aspect that is calculated is the extent of dissolution of
mineral phases in the original cement.  This is just the base class.  It is not
used.

*/

#ifndef SRC_THAMESLIB_KINETICMODEL_H_
#define SRC_THAMESLIB_KINETICMODEL_H_

#include "global.h"
#include "Exceptions.h"
#include "ChemicalSystem.h"
#include "KineticData.h"
#include "Lattice.h"

using namespace std;

/**
@class KineticModel
@brief Base class for all kinetic models

THAMES allows some flexibility in defining different types of kinetic models.
*/

class KineticModel {

protected:
<<<<<<< HEAD
  string modelName_;
  int numPhases_; /**< Total number of phases in the kinetic model */
=======
  std::string modelName_; /**< The kinetic model name in the kinetic model */
  int numPhases_;    /**< Total number of phases in the kinetic model */
>>>>>>> 3e177223
  ChemicalSystem *
      chemSys_; /**< Pointer to the ChemicalSystem object for this simulation */
  Lattice *
      lattice_; /**< Pointer to the lattice object holding the microstructure */
  double initSolidMass_; /**< initial total mass of solids controlled by this
                            model [g] */
  double temperature_;   /**< Temperature [K] */
  double refT_;          /**< Reference temperature for PK model [K] */
  double sulfateAttackTime_; /**< Time at which sulfate attack simulation starts
                                [h] */
  double leachTime_; /**< Time at which leaching simulation starts [h] */

<<<<<<< HEAD
  string name_;      /**< Name of phase controlled by this kinetic model */
=======
  std::string name_;      /**< Name of phase controlled by this kinetic model */
>>>>>>> 3e177223
  int microPhaseId_; /**< Microstructure id controlled by this model */
  int DCId_;         /**< List of DC ids from the ChemicalSystem object */
  int GEMPhaseId_;   /**< List of phase ids from the ChemicalSystem object */

<<<<<<< HEAD
  vector<string> ICName_;      /**< Names of ICs */
  vector<string> DCName_;      /**< Names of DCs */
=======
  std::vector<std::string> ICName_;      /**< Names of ICs */
  std::vector<std::string> DCName_;      /**< Names of DCs */
>>>>>>> 3e177223
  double scaledMass_;          /**< Phase mass percent, total solids basis */
  double initScaledMass_;      /**< Initial phase scaled mass */
  double activationEnergy_;    /**< Apparent activation energy for the reaction
                                  [J/mol/K] */
  double specificSurfaceArea_; /**< Specific surface area (m2/kg) */
  double
      refSpecificSurfaceArea_; /**< Reference specific surface area (m2/kg) */
  double ssaFactor_;           /**< Reference specific surface area (m2/kg) */
  double degreeOfReaction_;    /**< Degree of reaction of this component (mass
basis) */
  double lossOnIgnition_;      /**< Loss on ignition of this component (ignited
mass basis) */
  bool verbose_;               /**< Flag for verbose output */
  bool warning_;               /**< Flag for warnining output */

public:
  /**
  @brief Default constructor.

  This constructor is not used in THAMES.  It just establishes default values
  for all the member variables.

  @note NOT USED.
  */
  KineticModel();

  /**
  @brief Destructor does nothing.
  */
  virtual ~KineticModel() {}

  /**
  @brief Get the ChemicalSystem object for the simulation used by the kinetic
  model.

  @note NOT USED.

  @return a pointer to the ChemicalSystem object
  */
  ChemicalSystem *getChemSys() const { return chemSys_; }

  /**
  @brief Set the multiplicative adjustment to clinker phase rate constant due to
  pozzolans

  @param pfk is the specific surface area [m<sup>2</sup>/kg]
  */
  virtual void setPfk(double pfk) {
    // Most components do not have a pfk variable, generically return
    return;
  }

  /**
  @brief Get the type of kinetic model

  @return a string indicating the model type
  */
  virtual string getType() const { return (GenericType); }

  /**
  @brief Set the specific surface area

  @note NOT USED.

  @param sval is the specific surface area [m<sup>2</sup>/kg]
  */
  void setSpecificSurfaceArea(double sval) { specificSurfaceArea_ = sval; }

  /**
  @brief Get the specific surface area.

  @note NOT USED.

  @return the specific surface area fineness [m<sup>2</sup>/kg]
  */
  double getSpecificSurfaceArea() const { return specificSurfaceArea_; }

  /**
  @brief Set the reference specific surface area.

  The value set in the Parrot and Killoh model is 385 m<sup>2</sup>/kg, and
  there is no particular reason to change it.

  @note NOT USED.

  @param rsval is the reference specific surface area [m<sup>2</sup>/kg]
  */
  void setRefSpecificSurfaceArea(const double rsval) {
    refSpecificSurfaceArea_ = rsval;
  }

  /**
  @brief Get the reference specific surface area.

  @note NOT USED.

  @return the reference specific surface area [m<sup>2</sup>/kg]
  */
  double getRefSpecificSurfaceArea() const { return refSpecificSurfaceArea_; }

  /**
  @brief Set the ratio of the true specific surface area to the model reference
  value.

  @note NOT USED.

  @param sfact is the ratio of the actual specific surface area to the reference
  value
  */
  void setSsaFactor(const double sfact) { ssaFactor_ = sfact; }

  /**
  @brief Get the ratio of the true specific surface area to the model reference
  value.

  @note NOT USED.

  @return the ratio of the actual specific surface area to the reference value
  */
  double getSsaFactor() const { return ssaFactor_; }

  /**
  @brief Set the degree of reaction of this component (mass basis)

  @note NOT USED.

  @param dor is the degree of reaction to set
  */
  virtual void setDegreeOfReaction(const double dor) {
    degreeOfReaction_ = dor >= 0.0 ? dor : 0.0;
  }

  /**
  @brief Get the degree of reaction of this component (mass basis)

  @note NOT USED.

  @return the degree of reaction of this component
  */
  virtual double getDegreeOfReaction() const { return degreeOfReaction_; }

  /**
  @brief Set the loss on ignition of this component (ignited mass basis)

  @note NOT USED.

  @param loi is the degree of reaction to set
  */
  virtual void setLossOnIgnition(const double loi) { lossOnIgnition_ = loi; }

  /**
  @brief Get the loss on ignition of this component (ignited mass basis)

  @note NOT USED.

  @return the loss on ignition of this component
  */
  virtual double getLossOnIgnition() const { return lossOnIgnition_; }

  /**
  @brief Set the SiO2 content of pozzolanic materials

  @note This is a pure virtual function

  @param sio2
  */
  // virtual void setSio2(const double sio2) { return; }

  /**
  @brief Get the SiO2 content of pozzolanic materials

  @return the SiO2 content (mass percent)
  */
  virtual double getSio2() const { return 0.0; }

  /**
  @brief Compute normalized initial microstructure phase masses

  Given the initial masses of all phases in the microstructure,
  this method scales them to 100 grams of solid.  In the process,
  this method also sets the initial moles of water in the
  chemical system definition.
  */

  // void getPhaseMasses(void);

  /**
  @brief Get the microstructure id in the KineticModel.

  @return the list of all microstructure ids.
  */
  int getMicroPhaseId() const { return microPhaseId_; }

  /**
  @brief Set the DC index for liquid water

  @note NOT USED.

  @param waterid is the index value to use
  */
  // void setWaterId(const int waterid) { waterId_ = waterid; }

  /**
  @brief Get the DC index for liquid water

  @return the DC index for liquid water
  */
  // int getWaterId() const { return waterId_; }

  /**
  @brief Set the number of ICs

  @note NOT USED.

  @param icnum is the number of ICs to specify
  */
  // void setICNum(const int icnum) { ICNum_ = icnum; }

  /**
  @brief Get the number of ICs

  @return the number of ICs
  */
  // int getICNum() const { return ICNum_; }

  /**
  @brief Set the number of DCs

  @note NOT USED.

  @param dcnum is number of DCs to specify
  */
  // void setDCNum(const int dcnum) { DCNum_ = dcnum; }

  /**
  @brief Get the number of DCs

  @return the number of DCs
  */
  // int getDCNum() const { return DCNum_; }

  int getDCId() const { return DCId_; }

  /**
  @brief Set the number of GEM phases

  @note NOT USED.

  @param gpnum is number of GEM phases to specify
  */
  // void setGEMPhaseNum(const int gpnum) { GEMPhaseNum_ = gpnum; }

  /**
  @brief Get the number of GEM phases

  @return the number of GEM phases
  */
  // int getGEMPhaseNum() const { return GEMPhaseNum_; }

  /**
  @brief Set the IC names

  @note NOT USED.

  @param icname is the list of IC names
  */
  // void setICName(vector<string> icname) { ICName_ = icname; }

  /**
  @brief Get the IC names

  @return the list of IC names
  */
  // vector<string> getICName() const { return ICName_; }

  /**
  @brief Set the DC names

  @note NOT USED.

  @param dcname is the list of DC names
  */
  // void setDCName(vector<string> dcname) { DCName_ = dcname; }

  /**
  @brief Get the DC names

  @return the list of DC names
  */
  // vector<string> getDCName() const { return DCName_; }

  /**
  @brief Set the total number of phases in the kinetic model.

  @note NOT USED.

  @param numphases is the total number of phases in the kinetic model
  */
  // void setNumPhases(const unsigned int numphases) { numPhases_ = numphases; }

  /**
  @brief Get the total number of phases in the kinetic model.

  @note NOT USED.

  @return the total number of phases in the kinetic model
  */
  // int getNumPhases() const { return numPhases_; }

  /**
  @brief Set the simulation time at which to begin external sulfate attack.

  @param sattacktime is the simulation time to begin sulfate attack [hours]
  */
  // void setSulfateAttackTime(double sattacktime) { sulfateAttackTime_ =
  // sattacktime; }

  /**
  @brief Get the simulation time at which to begin external sulfate attack.

  @note NOT USED.

  @return the simulation time to begin sulfate attack [hours]
  */
  // double getSulfateAttackTime(void) const { return sulfateAttackTime_; }

  /**
  @brief Set the simulation time at which to begin leaching.

  @param leachtime is the simulation time to begin leaching [hours]
  */
  // void setLeachTime(double leachtime) { leachTime_ = leachtime; }

  /**
  @brief Get the simulation time at which to begin leaching.

  @note NOT USED.

  @return the simulation time to begin leaching [hours]
  */
  // double getLeachTime(void) const { return leachTime_; }

  /**
  @brief Get the list of phase names used by the kinetic model.

  @note NOT USED.

  @return the vector of names of phases in the kinetic model
  */
  string getName() const { return name_; }

  /**
  @brief Get the list of activation energies for the phases in the kinetic
  model.

  @note NOT USED.

  @return the vector of activation energies [J/mol/K]
  */
  // double getActivationEnergy() const { return activationEnergy_; }

  /**
  @brief Set the absolute temperature.

  @note NOT USED.

  @param tval is the absolute temperature [K]
  */
  // void setTemperature(double tval) { temperature_ = tval; }

  /**
  @brief Get the absolute temperature.

  @note NOT USED.

  @return the absolute temperature [K]
  */
  // double getTemperature() const { return temperature_; }

  /**
  @brief Set the model reference temperature.

  @note NOT USED.

  @param rtval is the reference temperature [K]
  */
  // void setRefT(double rtval) { refT_ = rtval; }

  /**
  @brief Get the model reference temperature.

  @note NOT USED.

  @return the reference temperature [K]
  */
  // double getRefT() const { return refT_; }

  /**
  @brief Get the scaled mass of the phase in the kinetic model.

  The scaled mass of a phase is its mass percent on a total solids basis.

  @note NOT USED.

  @return the vector of scaled masses [percent solids]
  */
  // double getScaledMass() const { return scaledMass_; }

  /**
  @brief Set the <i>initial</i> mass of the phase in the kinetic model.

  The scaled mass of a phase is its mass in grams per unit system volume

  @param initscaledmass is the value to set
  */
  // void setInitScaledMass(const double initscaledmass) {
  //   if (initscaledmass < 0.0) {
  //     initScaledMass_ = 0.0;
  //   } else {
  //     initScaledMass_ = initscaledmass;
  //   }
  //   return;
  // }

  /**
  @brief Get the <i>initial</i> mass of the phase in the kinetic model.

  The scaled mass of a phase is its mass in grams per unit system volume

  @return the initial scaled mass
  */
  // double getInitScaledMass() const { return initScaledMass_; }

  /**
  @brief Set the <i>initial</i> scaled moles of the phase in the kinetic model.

  The scaled moles of a phase is its moles per unit system volume

  @param initscaledmoles is the value to set
  */
  // void setInitScaledMoles(const double initscaledmoles) {
  //   if (initscaledmoles < 0.0) {
  //     initScaledMoles_ = 0.0;
  //   } else {
  //     initScaledMoles_ = initscaledmoles;
  //   }
  //   return;
  // }

  /**
  @brief Get the <i>initial</i> scaled moles of the phase in the kinetic model.

  The scaled moles of a phase is its moles per unit system volume

  @return the initial scaled moles
  */
  // double getInitScaledMoles() const { return initScaledMoles_; }

  /**
  @brief Master method for implementing one kinetic time step.

  In a given time step, a certain number of moles of kinetically controlled
  phases may dissolve or precipitate.
  This function determines the number of moles of each phase to change,
  based on the time interval being simulated.

  This is now a pure virtual function.

  @remark This method is very long and several parts are hard-coded when they
  should be made more general.

  @todo Split this method into more convenient chunks
  @todo Make the methods more general, less hardwiring of parameters
  @todo Make the local variable names more descriptive

  @param timestep is the time interval to simulate [hours]
  @param temperature is the absolute temperature during this step [K]
  @param rh is the internal relative humidity
  @param scaledMass is C-style array of the normalized mass of each
  microstructure phase [g/100 g]
  @param massDissolved is the C-style array of dissolved mass of each
  microstructure phase [g/100g]
  @param cyc is the cycle number (iteration of main loop)
  @param totalDOR is the total degree of reaction [dimensionless]
  */
  virtual void calculateKineticStep(const double timestep, double &scaledMass,
                                    double &massDissolved, int cyc,
                                    double totalDOR) = 0;

  /**
  @brief Set up the number of moles of dependent components in the kinetic
  phases.

  This method loops over the <i>kinetically</i> controlled phases in the kinetic
  model, gets the DC stoichiometry of each phase, and determines the number of
  moles of each DC component based on the number of moles of the kinetically
  controlled phases.
  */
  void setKineticDCMoles();

  /**
  @brief Set the number of moles of dependent components to zero.

  This method loops over the <i>kinetically</i> controlled phases in the kinetic
  model, and sets the number of moles of each DC component of that phase to
  zero.
  */
  void zeroKineticDCMoles();

  /**
  @brief Set the verbose flag

  @param isverbose is true if verbose output should be produced
  */
  // void setVerbose(const bool isverbose) { verbose_ = isverbose; }

  /**
  @brief Get the verbose flag

  @return the verbose flag
  */
  // bool getVerbose() const { return verbose_; }

  /**
  @brief Set the warning flag

  @param iswarning is true if verbose output should be produced
  */
  // void setWarning(const bool iswarning) { warning_ = iswarning; }

  /**
  @brief Get the warning flag

  @return the warning flag
  */
  // bool getWarning() const { return warning_; }

<<<<<<< HEAD
  string getModelName(void) { return modelName_; }
=======
  /**
  @brief Get the name of this kinetic model

  @return the name of this kinetic model
  */
  std::string getModelName(void) { return modelName_; }
>>>>>>> 3e177223
}; // End of KineticModel class

#endif // SRC_THAMESLIB_KINETICMODEL_H_<|MERGE_RESOLUTION|>--- conflicted
+++ resolved
@@ -33,13 +33,8 @@
 class KineticModel {
 
 protected:
-<<<<<<< HEAD
-  string modelName_;
-  int numPhases_; /**< Total number of phases in the kinetic model */
-=======
   std::string modelName_; /**< The kinetic model name in the kinetic model */
   int numPhases_;    /**< Total number of phases in the kinetic model */
->>>>>>> 3e177223
   ChemicalSystem *
       chemSys_; /**< Pointer to the ChemicalSystem object for this simulation */
   Lattice *
@@ -52,22 +47,13 @@
                                 [h] */
   double leachTime_; /**< Time at which leaching simulation starts [h] */
 
-<<<<<<< HEAD
-  string name_;      /**< Name of phase controlled by this kinetic model */
-=======
   std::string name_;      /**< Name of phase controlled by this kinetic model */
->>>>>>> 3e177223
   int microPhaseId_; /**< Microstructure id controlled by this model */
   int DCId_;         /**< List of DC ids from the ChemicalSystem object */
   int GEMPhaseId_;   /**< List of phase ids from the ChemicalSystem object */
 
-<<<<<<< HEAD
-  vector<string> ICName_;      /**< Names of ICs */
-  vector<string> DCName_;      /**< Names of DCs */
-=======
   std::vector<std::string> ICName_;      /**< Names of ICs */
   std::vector<std::string> DCName_;      /**< Names of DCs */
->>>>>>> 3e177223
   double scaledMass_;          /**< Phase mass percent, total solids basis */
   double initScaledMass_;      /**< Initial phase scaled mass */
   double activationEnergy_;    /**< Apparent activation energy for the reaction
@@ -605,16 +591,12 @@
   */
   // bool getWarning() const { return warning_; }
 
-<<<<<<< HEAD
-  string getModelName(void) { return modelName_; }
-=======
   /**
   @brief Get the name of this kinetic model
 
   @return the name of this kinetic model
   */
   std::string getModelName(void) { return modelName_; }
->>>>>>> 3e177223
 }; // End of KineticModel class
 
 #endif // SRC_THAMESLIB_KINETICMODEL_H_