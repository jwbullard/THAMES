/**
@file KineticModel.h
@brief Declaration of the KineticModel class.

@section Introduction

In THAMES, the `KineticModel` class can be perceived as the engine that
calculates the kinetic changes in the system during a given time increment.  The
primary kinetic aspect that is calculated is the extent of dissolution of
mineral phases in the original cement.  This is just the base class.  It is not
used.

*/

#ifndef KINETICSH
#define KINETICSH

#include "ChemicalSystem.h"
#include <ctime>
#include <fstream>
#include <iomanip>
#include <iostream>
#include <map>
#include <string>
#include <vector>
// #include "KineticController.h"
#include "KineticData.h"
#include "Lattice.h"
#include "global.h"

using namespace std;

/**
@class KineticModel
@brief Base class for all kinetic models

THAMES allows some flexibility in defining different types of kinetic models.
*/

class KineticModel {

protected:
  int numPhases_; /**< Total number of phases in the kinetic model */
  ChemicalSystem *
      chemSys_; /**< Pointer to the ChemicalSystem object for this simulation */
  Lattice *
      lattice_; /**< Pointer to the lattice object holding the microstructure */
  double initSolidMass_; /**< initial total mass of solids controlled by this
                            model [g] */
  double temperature_;   /**< Temperature [K] */
  double refT_;          /**< Reference temperature for PK model [K] */
  double sulfateAttackTime_; /**< Time at which sulfate attack simulation starts
                                [days] */
  double leachTime_; /**< Time at which leaching simulation starts [days] */

  string name_;      /**< Name of phase controlled by this kinetic model */
  int microPhaseId_; /**< Microstructure id controlled by this model */
  int DCId_;         /**< List of DC ids from the ChemicalSystem object */
  int GEMPhaseId_;   /**< List of phase ids from the ChemicalSystem object */
  int waterId_;      /**< DC index for liquid water */
  int ICNum_;        /**< Number of ICs in chemical system */
  int DCNum_;        /**< Number of DCs in chemical system */
  int GEMPhaseNum_;  /**< Number of GEM phases in chemical system */
  vector<string> ICName_;      /**< Names of ICs */
  vector<string> DCName_;      /**< Names of DCs */
  double scaledMass_;          /**< Phase mass percent, total solids basis */
  double initScaledMass_;      /**< Initial phase scaled mass */
  double initScaledMoles_;     /**< Initial phase scaled moles */
  double activationEnergy_;    /**< Apparent activation energy for the reaction
                                  [J/mol/K] */
  double specificSurfaceArea_; /**< Specific surface area (m2/kg) */
  double
      refSpecificSurfaceArea_; /**< Reference specific surface area (m2/kg) */
  double ssaFactor_;           /**< Reference specific surface area (m2/kg) */
  double degreeOfReaction_;    /**< Degree of reaction of this component (mass
basis) */
  double lossOnIgnition_;      /**< Loss on ignition of this component (ignited
mass basis) */
  bool verbose_;               /**< Flag for verbose output */
  bool warning_;               /**< Flag for warnining output */

public:
  /**
  @brief Default constructor.

  This constructor is not used in THAMES.  It just establishes default values
  for all the member variables.

  @note NOT USED.
  */
  KineticModel();

  /**
  @brief Destructor does nothing.
  */
  virtual ~KineticModel(){};

  /**
  @brief Get the ChemicalSystem object for the simulation used by the kinetic
  model.

  @note NOT USED.

  @return a pointer to the ChemicalSystem object
  */
  ChemicalSystem *getChemSys() const { return chemSys_; }

  /**
  @brief Set the multiplicative adjustment to clinker phase rate constant due to
  pozzolans

  @param pfk is the specific surface area [m<sup>2</sup>/kg]
  */
  virtual void setPfk(double pfk) {
    // Most components do not have a pfk variable, generically return
    return;
  }

  /**
  @brief Get the type of kinetic model

  @return a string indicating the model type
  */
  virtual string getType() const { return (GenericType); }

  /**
  @brief Set the specific surface area

  @note NOT USED.

  @param sval is the specific surface area [m<sup>2</sup>/kg]
  */
  void setSpecificSurfaceArea(double sval) { specificSurfaceArea_ = sval; }

  /**
  @brief Get the specific surface area.

  @note NOT USED.

  @return the specific surface area fineness [m<sup>2</sup>/kg]
  */
  double getSpecificSurfaceArea() const { return specificSurfaceArea_; }

  /**
  @brief Set the reference specific surface area.

  The value set in the Parrot and Killoh model is 385 m<sup>2</sup>/kg, and
  there is no particular reason to change it.

  @note NOT USED.

  @param rsval is the reference specific surface area [m<sup>2</sup>/kg]
  */
  void setRefSpecificSurfaceArea(const double rsval) {
    refSpecificSurfaceArea_ = rsval;
  }

  /**
  @brief Get the reference specific surface area.

  @note NOT USED.

  @return the reference specific surface area [m<sup>2</sup>/kg]
  */
  double getRefSpecificSurfaceArea() const { return refSpecificSurfaceArea_; }

  /**
  @brief Set the ratio of the true specific surface area to the model reference
  value.

  @note NOT USED.

  @param sfact is the ratio of the actual specific surface area to the reference
  value
  */
  void setSsaFactor(const double sfact) { ssaFactor_ = sfact; }

  /**
  @brief Get the ratio of the true specific surface area to the model reference
  value.

  @note NOT USED.

  @return the ratio of the actual specific surface area to the reference value
  */
  double getSsaFactor() const { return ssaFactor_; }

  /**
  @brief Set the degree of reaction of this component (mass basis)

  @note NOT USED.

  @param dor is the degree of reaction to set
  */
  virtual void setDegreeOfReaction(const double dor) {
    degreeOfReaction_ = dor >= 0.0 ? dor : 0.0;
  }

  /**
  @brief Get the degree of reaction of this component (mass basis)

  @note NOT USED.

  @return the degree of reaction of this component
  */
  virtual double getDegreeOfReaction() const { return degreeOfReaction_; }

  /**
  @brief Set the loss on ignition of this component (ignited mass basis)

  @note NOT USED.

  @param loi is the degree of reaction to set
  */
  virtual void setLossOnIgnition(const double loi) { lossOnIgnition_ = loi; }

  /**
  @brief Get the loss on ignition of this component (ignited mass basis)

  @note NOT USED.

  @return the loss on ignition of this component
  */
  virtual double getLossOnIgnition() const { return lossOnIgnition_; }

  /**
  @brief Set the SiO2 content of pozzolanic materials

  @note This is a pure virtual function

  @param sio2
  */
  virtual void setSio2(const double sio2) { return; }

  /**
  @brief Get the SiO2 content of pozzolanic materials

  @return the SiO2 content (mass percent)
  */
  virtual double getSio2() const { return 0.0; }

  /**
  @brief Compute normalized initial microstructure phase masses

  Given the initial masses of all phases in the microstructure,
  this method scales them to 100 grams of solid.  In the process,
  this method also sets the initial moles of water in the
  chemical system definition.
  */

  void getPhaseMasses(void);

  /**
  @brief Get the microstructure id in the KineticModel.


  @return the list of all microstructure ids.
  */
  int getMicroPhaseId() const { return microPhaseId_; }

  /**
  @brief Set the DC index for liquid water

  @note NOT USED.

  @param waterid is the index value to use
  */
  void setWaterId(const int waterid) { waterId_ = waterid; }

  /**
  @brief Get the DC index for liquid water

  @return the DC index for liquid water
  */
  int getWaterId() const { return waterId_; }

  /**
  @brief Set the number of ICs

  @note NOT USED.

  @param icnum is the number of ICs to specify
  */
  void setICNum(const int icnum) { ICNum_ = icnum; }

  /**
  @brief Get the number of ICs

  @return the number of ICs
  */
  int getICNum() const { return ICNum_; }

  /**
  @brief Set the number of DCs

  @note NOT USED.

  @param dcnum is number of DCs to specify
  */
  void setDCNum(const int dcnum) { DCNum_ = dcnum; }

  /**
  @brief Get the number of DCs

  @return the number of DCs
  */
  int getDCNum() const { return DCNum_; }

  int getDCId() const { return DCId_; }

  /**
  @brief Set the number of GEM phases

  @note NOT USED.

  @param gpnum is number of GEM phases to specify
  */
  void setGEMPhaseNum(const int gpnum) { GEMPhaseNum_ = gpnum; }

  /**
  @brief Get the number of GEM phases

  @return the number of GEM phases
  */
  int getGEMPhaseNum() const { return GEMPhaseNum_; }

  /**
  @brief Set the IC names

  @note NOT USED.

  @param icname is the list of IC names
  */
  void setICName(vector<string> icname) { ICName_ = icname; }

  /**
  @brief Get the IC names

  @return the list of IC names
  */
  vector<string> getICName() const { return ICName_; }

  /**
  @brief Set the DC names

  @note NOT USED.

  @param dcname is the list of DC names
  */
  void setDCName(vector<string> dcname) { DCName_ = dcname; }

  /**
  @brief Get the DC names

  @return the list of DC names
  */
  vector<string> getDCName() const { return DCName_; }

  /**
  @brief Set the total number of phases in the kinetic model.

  @note NOT USED.

  @param numphases is the total number of phases in the kinetic model
  */
  void setNumPhases(const unsigned int numphases) { numPhases_ = numphases; }

  /**
  @brief Get the total number of phases in the kinetic model.

  @note NOT USED.

  @return the total number of phases in the kinetic model
  */
  int getNumPhases() const { return numPhases_; }

  /**
  @brief Set the simulation time at which to begin external sulfate attack.

  @param sattacktime is the simulation time to begin sulfate attack [days]
  */
  void setSulfateAttackTime(double sattacktime) {
    sulfateAttackTime_ = sattacktime;
  }

  /**
  @brief Get the simulation time at which to begin external sulfate attack.

  @note NOT USED.

  @return the simulation time to begin sulfate attack [days]
  */
  double getSulfateAttackTime(void) const { return sulfateAttackTime_; }

  /**
  @brief Set the simulation time at which to begin leaching.

  @param leachtime is the simulation time to begin leaching [days]
  */
  void setLeachTime(double leachtime) { leachTime_ = leachtime; }

  /**
  @brief Get the simulation time at which to begin leaching.

  @note NOT USED.

  @return the simulation time to begin leaching [days]
  */
  double getLeachTime(void) const { return leachTime_; }

  /**
  @brief Get the list of phase names used by the kinetic model.

  @note NOT USED.

  @return the vector of names of phases in the kinetic model
  */
  string getName() const { return name_; }

  /**
  @brief Get the list of activation energies for the phases in the kinetic
  model.

  @note NOT USED.

  @return the vector of activation energies [J/mol/K]
  */
  double getActivationEnergy() const { return activationEnergy_; }

  /**
  @brief Set the absolute temperature.

  @note NOT USED.

  @param tval is the absolute temperature [K]
  */
  void setTemperature(double tval) { temperature_ = tval; }

  /**
  @brief Get the absolute temperature.

  @note NOT USED.

  @return the absolute temperature [K]
  */
  double getTemperature() const { return temperature_; }

  /**
  @brief Set the model reference temperature.

  @note NOT USED.

  @param rtval is the reference temperature [K]
  */
  void setRefT(double rtval) { refT_ = rtval; }

  /**
  @brief Get the model reference temperature.

  @note NOT USED.

  @return the reference temperature [K]
  */
  double getRefT() const { return refT_; }

  /**
  @brief Get the scaled mass of the phase in the kinetic model.

  The scaled mass of a phase is its mass percent on a total solids basis.

  @note NOT USED.

  @return the vector of scaled masses [percent solids]
  */
  double getScaledMass() const { return scaledMass_; }

  /**
  @brief Set the <i>initial</i> mass of the phase in the kinetic model.

  The scaled mass of a phase is its mass in grams per unit system volume

  @param initscaledmass is the value to set
  */
  void setInitScaledMass(const double initscaledmass) {
    if (initscaledmass < 0.0) {
      initScaledMass_ = 0.0;
    } else {
      initScaledMass_ = initscaledmass;
    }
    return;
  }

  /**
  @brief Get the <i>initial</i> mass of the phase in the kinetic model.

  The scaled mass of a phase is its mass in grams per unit system volume

  @return the initial scaled mass
  */
  double getInitScaledMass() const { return initScaledMass_; }

  /**
  @brief Set the <i>initial</i> scaled moles of the phase in the kinetic model.

  The scaled moles of a phase is its moles per unit system volume

  @param initscaledmoles is the value to set
  */
  void setInitScaledMoles(const double initscaledmoles) {
    if (initscaledmoles < 0.0) {
      initScaledMoles_ = 0.0;
    } else {
      initScaledMoles_ = initscaledmoles;
    }
    return;
  }

  /**
  @brief Get the <i>initial</i> scaled moles of the phase in the kinetic model.

  The scaled moles of a phase is its moles per unit system volume

  @return the initial scaled moles
  */
  double getInitScaledMoles() const { return initScaledMoles_; }

  /**
  @brief Master method for implementing one kinetic time step.

  In a given time step, a certain number of moles of kinetically controlled
  phases may dissolve or precipitate.
  This function determines the number of moles of each phase to change,
  based on the time interval being simulated.

  This is now a pure virtual function.

  @remark This method is very long and several parts are hard-coded when they
  should be made more general.

  @todo Split this method into more convenient chunks
  @todo Make the methods more general, less hardwiring of parameters
  @todo Make the local variable names more descriptive

  @param timestep is the time interval to simulate [days]
  @param temperature is the absolute temperature during this step [K]
  @param rh is the internal relative humidity
<<<<<<< HEAD
  @param dICMoles is the vector of moles of each IC change due to kinetics
  @param dsolutICMoles is the vector of moles of each IC change in solution due
  to kinetics
  @param DCMoles is the vector of moles of each DC
  @param GEMPhaseMoles is the vector of moles of each phase in GEMS
  */
  //virtual void calculateKineticStep(const double timestep,
  //                                  const double temperature, bool isFirst,
  //                                  double rh, vector<double> &dICMoles,
  //                                  vector<double> &dsolutICMoles,
  //                                  vector<double> &DCMoles,
  //                                  vector<double> &GEMPhaseMoles, int cyc) = 0;

  virtual void calculateKineticStep (const double timestep, const double temperature,
                                    double rh, double &scaledMass, double &massDissolved, int cyc,
                                    double totalDOR) = 0;
=======
  @param scaledMass is C-style array of the normalized mass of each
  microstructure phase [g/100 g]
  @param massDissolved is the C-style array of dissolved mass of each
  microstructure phase [g/100g]
  @param cyc is the cycle number (iteration of main loop)
  @param totalDOR is the total degree of reaction [dimensionless]
  */
  virtual void calculateKineticStep(const double timestep,
                                    const double temperature, double rh,
                                    double &scaledMass, double &massDissolved,
                                    int cyc, double totalDOR) = 0;
>>>>>>> e80b51a3

  /**
  @brief Set up the number of moles of dependent components in the kinetic
  phases.

  This method loops over the <i>kinetically</i> controlled phases in the kinetic
  model, gets the DC stoichiometry of each phase, and determines the number of
  moles of each DC component based on the number of moles of the kinetically
  controlled phases.
  */
  void setKineticDCMoles();

  /**
  @brief Set the number of moles of dependent components to zero.

  This method loops over the <i>kinetically</i> controlled phases in the kinetic
  model, and sets the number of moles of each DC component of that phase to
  zero.
  */
  void zeroKineticDCMoles();

  /**
  @brief Set the verbose flag

  @param isverbose is true if verbose output should be produced
  */
  void setVerbose(const bool isverbose) {
    verbose_ = isverbose;
    return;
  }

  /**
  @brief Get the verbose flag

  @return the verbose flag
  */
  bool getVerbose() const { return verbose_; }

  /**
  @brief Set the warning flag

  @param iswarning is true if verbose output should be produced
  */
  void setWarning(const bool iswarning) {
    warning_ = iswarning;
    return;
  }

  /**
  @brief Get the warning flag

  @return the warning flag
  */
  bool getWarning() const { return warning_; }

}; // End of KineticModel class

#endif<|MERGE_RESOLUTION|>--- conflicted
+++ resolved
@@ -544,24 +544,6 @@
   @param timestep is the time interval to simulate [days]
   @param temperature is the absolute temperature during this step [K]
   @param rh is the internal relative humidity
-<<<<<<< HEAD
-  @param dICMoles is the vector of moles of each IC change due to kinetics
-  @param dsolutICMoles is the vector of moles of each IC change in solution due
-  to kinetics
-  @param DCMoles is the vector of moles of each DC
-  @param GEMPhaseMoles is the vector of moles of each phase in GEMS
-  */
-  //virtual void calculateKineticStep(const double timestep,
-  //                                  const double temperature, bool isFirst,
-  //                                  double rh, vector<double> &dICMoles,
-  //                                  vector<double> &dsolutICMoles,
-  //                                  vector<double> &DCMoles,
-  //                                  vector<double> &GEMPhaseMoles, int cyc) = 0;
-
-  virtual void calculateKineticStep (const double timestep, const double temperature,
-                                    double rh, double &scaledMass, double &massDissolved, int cyc,
-                                    double totalDOR) = 0;
-=======
   @param scaledMass is C-style array of the normalized mass of each
   microstructure phase [g/100 g]
   @param massDissolved is the C-style array of dissolved mass of each
@@ -573,7 +555,6 @@
                                     const double temperature, double rh,
                                     double &scaledMass, double &massDissolved,
                                     int cyc, double totalDOR) = 0;
->>>>>>> e80b51a3
 
   /**
   @brief Set up the number of moles of dependent components in the kinetic
