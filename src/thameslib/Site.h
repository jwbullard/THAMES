/**
@file Site.h
@brief Declaration of the Site class.
*/

#ifndef SRC_THAMESLIB_SITE_H_
#define SRC_THAMESLIB_SITE_H_

#include "global.h"
#include "Exceptions.h"
#include "ChemicalSystem.h"

using namespace std;

/**
@class Site
@brief Handle behavior of individual lattice sites.

The Site class manages changes in the phase id of a lattice site,
and whether or not it is a dissolution site or a growth site.  The site
can store a flag that determines whether or not it is damaged by
deterioration, and stores a list of its neighbor sites by their index
number.

*/
class Site {

protected:
  int x_ = 0;            /**< x-coordinate in mesh coordinate frame */
  int y_ = 0;            /**< y-coordinate in mesh coordinate frame */
  int z_ = 0;            /**< y-coordinate in mesh coordinate frame */
  int id_ = 0;           /**< Unique id in the 1D array of all sites */
  int microPhaseId_ = 0; /**< The microstructure phase assignment */
  ChemicalSystem
      *chemSys_;       /**< Pointer to simulation's ChemicalSystem object */
<<<<<<< HEAD
  vector<int> growth_; /**< Vector of phases that can grow at this site */
  double stressFreeVolume_; /**< Stress-free volume of the site */
  double trueVolume_;       /**< Actual volume of site, accounting for stress */
  bool damage_ = false;     /**< True if site is damaged, false otherwise */
  vector<Site *> nb_; /**< List of site ids that are neighbors to this site */
=======
  std::vector<int> growth_; /**< Vector of phases that can grow at this site */
  double stressFreeVolume_; /**< Stress-free volume of the site */
  double trueVolume_;       /**< Actual volume of site, accounting for stress */
  bool damage_ = false;     /**< True if site is damaged, false otherwise */
  std::vector<Site *> nb_; /**< List of site ids that are neighbors to this site */
>>>>>>> 3e177223

  /**
  @brief Ranking of potential for dissolution if the site is an interface site.

  The wmc (acronym for weighted mean curvature) is a quantitative ranking of the
  potential for a site's phase to dissolve based on its local environment.  It
  is kind of like mean curvature, but potentially can be weighted to account for
  crystalline anisotropy.

  THAMES is not currently able to quantitatively calculate wmc as defined in
  the metallurgy literature:

      - Taylor, J.E., Cahn, J.W., Handwerker, C.E., Geometric models of crystal
          growth, Acta metall. mater. 40 [7] (1992) 1443--1474.
      - Taylor, J.E., II--Mean curvature and weighted mean curvature,
          Acta metall. mater. 40 [7] (1992) 1475--1485.

  Instead, THAMES uses the digital template method to calculate a quantity that
  is roughly linearly proportional to mean curvature:

      - Bullard, J.W., Garboczi, E.J., Carter, W.C., Fuller, E.J., Numerical
          methods for computing interfacial mean curvature, Comput. Mater. Sci.
          4 (1995) 103--116.

  This provides a ranking of dissolution potential only.
  */
  double wmc_;       /**< total porosity ("surface curvature") at this site */
  double wmc0_;      /**< this site internal porosity
                             (its own contribution at wmc_ value) */
  double expstrain_; /**< Assigned expansion strain by phase
                             constrained transformation or an
                             applied load */

  bool verbose_;     /**< Flag to determine verbose output */

<<<<<<< HEAD
  vector<int> inGrowInterfacePos_; // vector of the site position in each
                                   // growth interface
  int inDissInterfacePos_; // site position in the corresponding dissolution
                           // interface

  vector<int> inGrowthVectorPos_;
  int inDissolutionVectorPos_;
=======
  std::vector<int> inGrowInterfacePos_; /**< vector of the site position in each
                                        growth interface (-1 if the site doesn't
                                        belong to a growth interface) */
  int inDissInterfacePos_;         /**< site position in the corresponding
                                        dissolution interface (-1 if the site
                                        doesn't belong to the dissolution
                                        interface) */

  std::vector<int> inGrowthVectorPos_;  /**< vector of the site position in the
                                        growth vector (-1 if the site doesn't
                                        belong to the growth vector) */
  int inDissolutionVectorPos_;     /**< vector of the site position in the
                                        dissolution vector (-1 if the site doesn't
                                        belong to the growth vector) */
>>>>>>> 3e177223

  int visit_; /**< flag used to avoid acting twice or more on the site
                   (or its neighborhood) during a current action */

public:
  /**
  @brief Default constructor.

  @note NOT USED.
  */
  Site();

  /**
  @brief Overloaded constructor.

  This constructor takes arguments for all the member variables so that they can
  be assigned during construction.

  The (x,y,z) coordinates and the (x,y,z) dimensions of the lattice are used
  to calculate and assign a unique index number for the site in a 1D array
  for the lattice.

  @param xp is the x-coordinate of the site in the mesh coordinate frame
  @param yp is the y-coordinate of the site in the mesh coordinate frame
  @param zp is the z-coordinate of the site in the mesh coordinate frame
  @param xs is the number of sites in the x dimension of the lattice
  @param ys is the number of sites in the y dimension of the lattice
  @param zs is the number of sites in the z dimension of the lattice
  @param neigh is the number of adjacent sites to be considered as neighbors
  @param csys is a pointer to the simulation's ChemicalSystem object
  @param verbose is true if verbose output should be produced
  */
  Site(int xp, int yp, int zp, int xs, int ys, int zs, int neigh,
       ChemicalSystem *csys, const bool verbose = false);

  /**
  @brief Set the visit flag to the sv value

  @param sv is 1 if the site has been already checked and 0 if not
  */
  void setVisit(int sv) { visit_ = sv; }

  /**
  @brief Get the visit flag

  @return the visit flag
  */
  int getVisit(void) { return visit_; }

  /**
  @brief Set the site position (pos) on a growth interface corresponding to a
  given microPhase (having microPhaseId = phId)

<<<<<<< HEAD
  vector<int> getInGrowInterfacePosVector() { return inGrowInterfacePos_; }
  void setInGrowInterfacePosVector(vector<int> vect) {
=======
  @param phId is the microPhaseId
  @param pos is the site position on the growth interface of the given microPhase,
  having microPhaseId = phId
  */
  void setInGrowInterfacePos(int phId, int pos) { inGrowInterfacePos_[phId] = pos; }

  /**
  @brief Get the site position on a growth interface corresponding to a given
  microPhase (having microPhaseId = phId)

  @param phId is the microPhaseId
  @return the site position on the growth interface corresponding to the microPhase
  having microPhaseId = phId
  */
  int getInGrowInterfacePos(int phId) { return inGrowInterfacePos_[phId]; }

  /**
  @brief Set the site positions on the growth interfaces at some previous values
  given by the vector vect

  @param vect is the vector containing some previous site positions on the
  corresponding growth interfaces (-1 if the site doesn't belong to a given
  microPhase growth interface)
  */
  void setInGrowInterfacePosVector(std::vector<int> vect) {
>>>>>>> 3e177223
    inGrowInterfacePos_ = vect;
  }

  /**
  @brief Get the vector containing the site positions on the growth interfaces
  correponding to a given microStructure configuration (a given time)

  @return the vector containing the site positions on the growth interfaces
  correponding to a given microStructure configuration (a given time)
  */
  std::vector<int> getInGrowInterfacePosVector() { return inGrowInterfacePos_; }


  /**
  @brief Set the site position (pos) on the dissolution interface corresponding to
  the microPhase occupying this site

  @param pos is the site position on the dissolution interface of the microPhase
  occupying this site
  */
  void setInDissInterfacePos(int pos) { inDissInterfacePos_ = pos; }

  /**
  @brief Get the site position (inDissInterfacePos_) on the dissolution interface
  corresponding to the microPhase occupying this site

  @return the site position (inDissInterfacePos_) on the dissolution interface
  corresponding to the microPhase occupying this site
  */
  int getInDissInterfacePos(void) { return inDissInterfacePos_; }


  /**
  @brief Set the site position (pos) corresponding to a given microPhase
  (having microPhaseId = phId) on the current growth vector (-1 if the site doesn't
  belong, for the given phId, to the current growth vector)

  @param phId is the microPhaseId
  @param pos is the site position corresponding to the given microPhase, having
  microPhaseId = phId, on the current growth vector (-1 if the site doesn't belong,
  for the given phId, to the current growth vector)
  */
  void setInGrowthVectorPos(int phId, int pos) { inGrowthVectorPos_[phId] = pos; }

  /**
  @brief Get the site position corresponding to a given microPhase
  (having microPhaseId = phId) on the current growth vector (-1 if the site doesn't
  belong, for the given phId, to the current growth vector)

  @param phId is the microPhaseId
  @return the site position corresponding to the given microPhase, having
  microPhaseId = phId, on the current growth vector (-1 if the site doesn't belong,
  for the given phId, to the current growth vector)
  */
  int getInGrowthVectorPos(int phId) { return inGrowthVectorPos_[phId]; }


  /**
  @brief Set the site position (pos) on the dissolution vector

  @param pos is the site position on the dissolution vector
  */
  void setInDissolutionVectorPos(int pos) { inDissolutionVectorPos_ = pos; }

  /**
  @brief Get the site position on the dissolution vector

  @return the site position on the dissolution vector
  */
  int getInDissolutionVectorPos(void) { return inDissolutionVectorPos_; }

  /**
  @brief Get a pointer to a given site in the site's neighborhood.

  The neighbors are stored in a 1D vector of site index values.  The
  construction of the neighbor table happens in the Lattice class.

  @param pos is the index of the neighbor in the neighbor table
  @return a pointer to the neighboring site
  */
  Site *nb(const int pos) const {
    if (pos >= static_cast<int>(nb_.size())) {
      throw EOBException("Site", "nb", "nb_", nb_.size(), pos);
    }
    return nb_[pos];
  }

  /**
  @brief Get the size of the neighbor table (number of neighbors).

  @param dist is the distance (site dimensions) away from the site to consider
  @return the number of neighbors within this distance
  */
  int nbSize(int dist = 3) const {
    switch (dist) {
    case 0:
      return 1;
      break;
    case 1:
      return NUM_NEAREST_NEIGHBORS;
      break;
    case 2:
      return (NN_NNN);
      break;
    default:
      return nb_.size();
      break;
    }
    return nb_.size();
  }

  /**
  @brief Set a neighbor position with a particular site pointer.

  This method is not used to push neighbors onto the neighbor vector.  The
  creation of the neighbor table happens elsewhere in the Lattice class.

  @param i is the index in the allocated neighbor table.
  @param neigh is a pointer to the site that is to be assigned to index i of the
  neighbor table
  */
  void setNb(int i, Site *neigh) {
    if (i >= static_cast<int>(nb_.size()))
      throw EOBException("Site", "setNb", "nb_", nb_.size(), i);
    nb_[i] = neigh;
    return;
  }

<<<<<<< HEAD
  vector<Site *> getNb() { return nb_; }
=======
  /**
  @brief Get the neighbor vector of this site.

  @return the neighbor vector (pointers) of this site
  */
  std::vector<Site *> getNb() { return nb_; }
>>>>>>> 3e177223

  /**
  @brief Get the index number of the site (position in the 1D Lattice vector).

  @return the index number of the site
  */
  int getId() const { return id_; }

  /**
  @brief Get the microstructure phase id number assigned to the site.

  @return the microstructure phase id number
  */
  int getMicroPhaseId() const { return microPhaseId_; }

  /**
  @brief Set the microstructure phase id number assigned to the site.

  @param pid is the microstructure phase id number to assign
  */
  void setMicroPhaseId(const int pid) {
    microPhaseId_ = pid;
    stressFreeVolume_ = 1.0;
    return;
  }

  /**
  @brief Get the x-coordinate of the site in the mesh coordinate frame.

  @return the x-coordinate of the site in the mesh coordinate frame
  */
  int getX() const { return x_; }

  /**
  @brief Get the y-coordinate of the site in the mesh coordinate frame.

  @return the y-coordinate of the site in the mesh coordinate frame
  */
  int getY() const { return y_; }

  /**
  @brief Get the z-coordinate of the site in the mesh coordinate frame.

  @return the z-coordinate of the site in the mesh coordinate frame
  */
  int getZ() const { return z_; }

<<<<<<< HEAD
  vector<int> getXYZ() {
    vector<int> v(3, 0);
    v[0] = x_;
    v[1] = y_;
    v[2] = z_;
    return v;
  }
=======
  /**
  @brief Get the vector of x, y and z coordinates of this site in the
  mesh coordinate frame.

  @return the vector of x, y and z coordinates of this site in the
  mesh coordinate frame.
  */
  std::vector<int> getXYZ();
>>>>>>> 3e177223

  /**
  @brief Get the "weighted mean curvature" of the site.

  The wmc (acronym for weighted mean curvature) is a quantitative ranking of the
  potential for a site's phase to dissolve based on its local environment.  It
  is kind of like mean curvature, but potentially can be weighted to account for
  crystalline anisotropy.

  THAMES is not currently able to quantitatively calculate wmc as defined in
  the metallurgy literature:

      - Taylor, J.E., Cahn, J.W., Handwerker, C.E., Geometric models of crystal
          growth, Acta metall. mater. 40 [7] (1992) 1443--1474.
      - Taylor, J.E., II--Mean curvature and weighted mean curvature,
          Acta metall. mater. 40 [7] (1992) 1475--1485.

  Instead, THAMES uses the digital template method to calculate a quantity that
  is roughly linearly proportional to mean curvature:

      - Bullard, J.W., Garboczi, E.J., Carter, W.C., Fuller, E.J., Numerical
          methods for computing interfacial mean curvature, Comput. Mater. Sci.
          4 (1995) 103--116.

  This provides a ranking of dissolution potential only.

  @return the relative potential for dissolution at this site
  */
  double getWmc(void) const { return wmc_; }


  /**
  @brief get the internal porosity, wmc0_, of this site i.e. its contribution to
  the "weighted mean curvature", wmc_, of the site

  @return the value of wmc0_ corresponding to the microPhase occupying this site
  */
  double getWmc0(void) const { return wmc0_; }

  /**
  @brief Set the "weighted mean curvature" of the site.

  @param wmcval is the value of wmc_ to assign to the site
  */
  void setWmc(double wmcval) { wmc_ = wmcval; }

  /**
  @brief set the internal porosity, wmc0_, of this site i.e. its contribution to
  the "weighted mean curvature", wmc_, of the site

  @param wmcval is the value of wmc0_ to assign to the site
  */
  void setWmc0(double wmcval) { wmc0_ = wmcval; }

  /**
  @brief Increment the "weighted mean curvature" of the site.

  @param dwmcval is the increment to make to the existing value of wmc
  */
  void dWmc(double dwmcval) { wmc_ += dwmcval; }

  /**
  @brief Calculate the "weighted mean curvature" of the site.

  The wmc (acronym for weighted mean curvature) is a quantitative ranking of the
  potential for a site's phase to dissolve based on its local environment.  It
  is kind of like mean curvature, but potentially can be weighted to account for
  crystalline anisotropy.

  THAMES is not currently able to quantitatively calculate wmc as defined in
  the metallurgy literature:

      - Taylor, J.E., Cahn, J.W., Handwerker, C.E., Geometric models of crystal
          growth, Acta metall. mater. 40 [7] (1992) 1443--1474.
      - Taylor, J.E., II--Mean curvature and weighted mean curvature,
          Acta metall. mater. 40 [7] (1992) 1475--1485.

  Instead, THAMES uses the digital template method to calculate a quantity that
  is roughly linearly proportional to mean curvature:

      - Bullard, J.W., Garboczi, E.J., Carter, W.C., Fuller, E.J., Numerical
          methods for computing interfacial mean curvature, Comput. Mater. Sci.
          4 (1995) 103--116.

  This provides a ranking of dissolution potential only.
  */
  void calcWmc(void);

  /**
  @brief Designate the site as a potential dissolution site for a particular
  phase.

  @param pid is the microstructure phase id of the phase that can dissolve at
  the site
  */
  void clearGrowth(void) { growth_.clear(); }

  /**
  @brief Designate the site as a potential growth site for a particular phase.

  @param pid is the microstructure phase id of the phase that can grow at the
  site
  */
<<<<<<< HEAD
  void setGrowthSite(int pid) {
    vector<int>::iterator start = growth_.begin();
    vector<int>::iterator end = growth_.end();
    vector<int>::iterator p = find(start, end, pid);
    if (p == growth_.end())
      growth_.push_back(pid);
  }
=======
  void setGrowthSite(int pid);

  /**
  @brief add a microPhaseId to the growth_ vector belonging to this site;
  growth_ vector contains the microPhaseIds of all microPhases that can
  grow at this site.
>>>>>>> 3e177223

  @param pid is the microstructure phase id of the phase that can grow at the
  site
  */
  void addGrowthPhaseId(int pid) { growth_.push_back(pid); }

  /**
  @brief Remove a phase from the list of phases that can grow at the site.

  If a site is currently occupied by aqueous solution, then any of several solid
  phases may be able to grow there.  Therefore, the list of phases in the
  `growth_` vector can have multiple members.

  @param pid is the id of the microstructure phase to remove
  */
<<<<<<< HEAD
  void removeGrowthSite(int pid) {
    bool found = false;
    int size = growth_.size();
    int i = -1;

    for (i = 0; i < size; i++) {
      if (growth_[i] == pid) {
        growth_[i] = growth_[size - 1];
        growth_.pop_back();
        found = true;
        break;
      }
    }
    if (found == false) {
      cout << endl << " stop - void removeGrowthSite(int pid) " << endl;
      cout.flush();
      cout << endl << "i size pid " << i << " " << size << " " << pid << endl;
      exit(1);
    }
  }
=======
  void removeGrowthSite(int pid);
>>>>>>> 3e177223

  /**
  @brief Get the entire list of all microPhases that can grow at the site.

  @return the list of ids of all microPhases that can grow at the site
  */
  vector<int> getGrowthPhases() const { return growth_; }

<<<<<<< HEAD
  void setGrowthPhases(vector<int> vect) {
=======

  /**
  @brief Set the entire list of all microPhases that can grow at the site.

  @param vect is the vector of ids of all microPhases that can grow at the site
  */
  void setGrowthPhases(std::vector<int> vect) {
>>>>>>> 3e177223
    growth_.clear();
    growth_ = vect;
  }

  /**
  @brief Find out if the site is designated as damaged by some kind of
  deterioration.

  @todo Change the method name to isDamaged.

  @return true if the site is damaged (damage_ flag set), or false otherwise
  */
  bool IsDamage() { return damage_; }

  /**
  @brief Designate the site as damaged by some kind of deterioration.

  */
  void setDamage() { damage_ = true; }

  /**
  @brief Set the stress-free volume of the site.

  @note NOT USED.
  @todo Change the method name to something like setStressfreevolume.

  @param vol is the stress-free volume of the site to assign, normalized by
  reference site volume
  */
<<<<<<< HEAD
  void setStressFreeVolume(double vol) {
    if (vol < 0) {
      cout
          << "in the setStrfreevolume function...volume should not be negative."
          << endl;
      cerr
          << "in the setStrfreevolume function...volume should not be negative."
          << endl;
      exit(1);
    } else {
      stressFreeVolume_ = vol;
    }
  }
=======
  void setStressFreeVolume(double vol);
>>>>>>> 3e177223

  /**
  @brief Get the stress-free volume of the site.

  @note NOT USED.
  @todo Change the method name to something like getStressfreevolume.

  @return the stress-free volume of the site, normalized by reference site
  volume
  */
  double getStressFreeVolume() { return stressFreeVolume_; }

  /**
  @brief Get the true volume of the site.

  @return the actual volume of the site, normalized by the strain-free site
  volume
  */
  double getTrueVolume() { return trueVolume_; }

  /**
  @brief Set the true volume of the site.

  @param vol is the actual volume of the site, normalized by the strain-free
  site volume
  */
<<<<<<< HEAD
  void setTrueVolume(double vol) {
    if (vol < 0) {
      cout << "in the setTrueVolume function...volume should not be negative."
           << endl;
      cerr << "in the setTrueVolume function...volume should not be negative."
           << endl;
      exit(1);
    } else {
      trueVolume_ = vol;
    }
    return;
  }
=======
  void setTrueVolume(double vol);
>>>>>>> 3e177223

  /**
  @brief Set the expansion strain at the site.

  @param val is the isotropic (<i>i.e.</i>, volumetric) strain at the site
  */
  void setExpansionStrain(double val) {
    if (val > expstrain_) {
      expstrain_ = val;
    }
    return;
  }

  /**
  @brief Get the expansion strain at the site.

  @return the isotropic (<i>i.e.</i>, volumetric) strain at the site
  */
  double getExpansionStrain() { return expstrain_; }

  /**
  @brief One site is equal to another iff their wmc values are equal.

  This kind of function is used to provide a comparison for sorting a list of
  Site objects
  */
  friend bool operator==(const Site &s1, const Site &s2) {
    return (s1.getWmc() == s2.getWmc());
  }

  /**
  @brief One site is less than another iff its wmc value is less.

  This kind of function is used to provide a comparison for sorting a list of
  Site objects
  */
  friend bool operator<(const Site &s1, const Site &s2) {
    return (s1.getWmc() < s2.getWmc());
  }

  /**
  @brief Set the verbose flag

  @param isverbose is true if verbose output should be produced
  */
  void setVerbose(const bool isverbose) { verbose_ = isverbose; }

  /**
  @brief Get the verbose flag

  @return the verbose flag
  */
  bool getVerbose() const { return verbose_; }

}; // End of the Site class

#endif // SRC_THAMESLIB_SITE_H_<|MERGE_RESOLUTION|>--- conflicted
+++ resolved
@@ -33,19 +33,11 @@
   int microPhaseId_ = 0; /**< The microstructure phase assignment */
   ChemicalSystem
       *chemSys_;       /**< Pointer to simulation's ChemicalSystem object */
-<<<<<<< HEAD
-  vector<int> growth_; /**< Vector of phases that can grow at this site */
-  double stressFreeVolume_; /**< Stress-free volume of the site */
-  double trueVolume_;       /**< Actual volume of site, accounting for stress */
-  bool damage_ = false;     /**< True if site is damaged, false otherwise */
-  vector<Site *> nb_; /**< List of site ids that are neighbors to this site */
-=======
   std::vector<int> growth_; /**< Vector of phases that can grow at this site */
   double stressFreeVolume_; /**< Stress-free volume of the site */
   double trueVolume_;       /**< Actual volume of site, accounting for stress */
   bool damage_ = false;     /**< True if site is damaged, false otherwise */
   std::vector<Site *> nb_; /**< List of site ids that are neighbors to this site */
->>>>>>> 3e177223
 
   /**
   @brief Ranking of potential for dissolution if the site is an interface site.
@@ -81,15 +73,6 @@
 
   bool verbose_;     /**< Flag to determine verbose output */
 
-<<<<<<< HEAD
-  vector<int> inGrowInterfacePos_; // vector of the site position in each
-                                   // growth interface
-  int inDissInterfacePos_; // site position in the corresponding dissolution
-                           // interface
-
-  vector<int> inGrowthVectorPos_;
-  int inDissolutionVectorPos_;
-=======
   std::vector<int> inGrowInterfacePos_; /**< vector of the site position in each
                                         growth interface (-1 if the site doesn't
                                         belong to a growth interface) */
@@ -104,7 +87,6 @@
   int inDissolutionVectorPos_;     /**< vector of the site position in the
                                         dissolution vector (-1 if the site doesn't
                                         belong to the growth vector) */
->>>>>>> 3e177223
 
   int visit_; /**< flag used to avoid acting twice or more on the site
                    (or its neighborhood) during a current action */
@@ -158,10 +140,6 @@
   @brief Set the site position (pos) on a growth interface corresponding to a
   given microPhase (having microPhaseId = phId)
 
-<<<<<<< HEAD
-  vector<int> getInGrowInterfacePosVector() { return inGrowInterfacePos_; }
-  void setInGrowInterfacePosVector(vector<int> vect) {
-=======
   @param phId is the microPhaseId
   @param pos is the site position on the growth interface of the given microPhase,
   having microPhaseId = phId
@@ -187,7 +165,6 @@
   microPhase growth interface)
   */
   void setInGrowInterfacePosVector(std::vector<int> vect) {
->>>>>>> 3e177223
     inGrowInterfacePos_ = vect;
   }
 
@@ -316,16 +293,12 @@
     return;
   }
 
-<<<<<<< HEAD
-  vector<Site *> getNb() { return nb_; }
-=======
   /**
   @brief Get the neighbor vector of this site.
 
   @return the neighbor vector (pointers) of this site
   */
   std::vector<Site *> getNb() { return nb_; }
->>>>>>> 3e177223
 
   /**
   @brief Get the index number of the site (position in the 1D Lattice vector).
@@ -373,15 +346,6 @@
   */
   int getZ() const { return z_; }
 
-<<<<<<< HEAD
-  vector<int> getXYZ() {
-    vector<int> v(3, 0);
-    v[0] = x_;
-    v[1] = y_;
-    v[2] = z_;
-    return v;
-  }
-=======
   /**
   @brief Get the vector of x, y and z coordinates of this site in the
   mesh coordinate frame.
@@ -390,7 +354,6 @@
   mesh coordinate frame.
   */
   std::vector<int> getXYZ();
->>>>>>> 3e177223
 
   /**
   @brief Get the "weighted mean curvature" of the site.
@@ -494,22 +457,12 @@
   @param pid is the microstructure phase id of the phase that can grow at the
   site
   */
-<<<<<<< HEAD
-  void setGrowthSite(int pid) {
-    vector<int>::iterator start = growth_.begin();
-    vector<int>::iterator end = growth_.end();
-    vector<int>::iterator p = find(start, end, pid);
-    if (p == growth_.end())
-      growth_.push_back(pid);
-  }
-=======
   void setGrowthSite(int pid);
 
   /**
   @brief add a microPhaseId to the growth_ vector belonging to this site;
   growth_ vector contains the microPhaseIds of all microPhases that can
   grow at this site.
->>>>>>> 3e177223
 
   @param pid is the microstructure phase id of the phase that can grow at the
   site
@@ -525,30 +478,7 @@
 
   @param pid is the id of the microstructure phase to remove
   */
-<<<<<<< HEAD
-  void removeGrowthSite(int pid) {
-    bool found = false;
-    int size = growth_.size();
-    int i = -1;
-
-    for (i = 0; i < size; i++) {
-      if (growth_[i] == pid) {
-        growth_[i] = growth_[size - 1];
-        growth_.pop_back();
-        found = true;
-        break;
-      }
-    }
-    if (found == false) {
-      cout << endl << " stop - void removeGrowthSite(int pid) " << endl;
-      cout.flush();
-      cout << endl << "i size pid " << i << " " << size << " " << pid << endl;
-      exit(1);
-    }
-  }
-=======
   void removeGrowthSite(int pid);
->>>>>>> 3e177223
 
   /**
   @brief Get the entire list of all microPhases that can grow at the site.
@@ -557,9 +487,6 @@
   */
   vector<int> getGrowthPhases() const { return growth_; }
 
-<<<<<<< HEAD
-  void setGrowthPhases(vector<int> vect) {
-=======
 
   /**
   @brief Set the entire list of all microPhases that can grow at the site.
@@ -567,7 +494,6 @@
   @param vect is the vector of ids of all microPhases that can grow at the site
   */
   void setGrowthPhases(std::vector<int> vect) {
->>>>>>> 3e177223
     growth_.clear();
     growth_ = vect;
   }
@@ -597,23 +523,7 @@
   @param vol is the stress-free volume of the site to assign, normalized by
   reference site volume
   */
-<<<<<<< HEAD
-  void setStressFreeVolume(double vol) {
-    if (vol < 0) {
-      cout
-          << "in the setStrfreevolume function...volume should not be negative."
-          << endl;
-      cerr
-          << "in the setStrfreevolume function...volume should not be negative."
-          << endl;
-      exit(1);
-    } else {
-      stressFreeVolume_ = vol;
-    }
-  }
-=======
   void setStressFreeVolume(double vol);
->>>>>>> 3e177223
 
   /**
   @brief Get the stress-free volume of the site.
@@ -640,22 +550,7 @@
   @param vol is the actual volume of the site, normalized by the strain-free
   site volume
   */
-<<<<<<< HEAD
-  void setTrueVolume(double vol) {
-    if (vol < 0) {
-      cout << "in the setTrueVolume function...volume should not be negative."
-           << endl;
-      cerr << "in the setTrueVolume function...volume should not be negative."
-           << endl;
-      exit(1);
-    } else {
-      trueVolume_ = vol;
-    }
-    return;
-  }
-=======
   void setTrueVolume(double vol);
->>>>>>> 3e177223
 
   /**
   @brief Set the expansion strain at the site.
