/**
@struct KineticData
@brief Stores data about each phase possible in the system for ease of parsing
the input files.

In THAMES, phases are identified either thermodynamically--- in the
GEM data repository--- or microstructurally.  A microstructural phase can
be one, or a combination of more than on, thermodynamically defined phase.

The structure is defined to make it easier to parse the input file for the
kinetic model. It is not used elsewhere in the code.  In fact,
the same members are identified as class variables in the `KineticModel` class.

Most of the members have self-evident meanings:
    - `name` is the name of the microstructure phase
    - `microPhaseId` is the integer id for the phase in the microstructure
    - `GEMPhaseId` is the integer id of the same phase in the GEM Chemical
System Definition (CSD)
    - `DCId` is the integer id of the GEM dependent component making up the
phase
    - `type` is a string specifying whether the phase is under kinetic control
        or thermodynamic control
    - `surfaceAreaMultiplier` is a dimensionless multiplication factor for
surface area to account for unresolved internal structure, roughness, etc.
kg
    - `scaledMass` is the number of grams of the phase per 100 grams of solid
    - `k1` is the Parrot and Killoh <i>K</i><sub>1</sub> parameter for the phase
    - `k2` is the Parrot and Killoh <i>K</i><sub>2</sub> parameter for the phase
    - `k3` is the Parrot and Killoh <i>K</i><sub>3</sub> parameter for the phase
    - `n1` is the Parrot and Killoh <i>N</i><sub>1</sub> parameter for the phase
    - `n3` is the Parrot and Killoh <i>N</i><sub>3</sub> parameter for the phase
    - `dissolutionRateConst` is a generic rate constant for dissolution or
growth (flux units)
    - `diffusionRateConstEarly` is a generic rate constant for early-age
diffusion (flux units)
    - `diffusionRateConstLate` is a generic rate constant for later-age
diffusion (flux units)
    - `dissolvedUnits` is the number of DC units produced by unit dissolution
reaction
    - `siexp` is the exponent on the saturation index in the rate equation
    - `dfexp` is the exponent on the driving force term in the rate equation
    - `dorexp` is the exponent on the degree of reaction in the diffusion rate
equations
    - `ohexp` is the exponent on the hydroxyl ion activity in the rate equation
    - `sio2' is the mole fraction of SiO<sub>2</sub> in the component
    - `al2o3' is the mole fraction of Al<sub>2</sub>O<sub>3</sub> in the
component
    - `cao' is the mole fraction of CaO in the component
    - `activationEnergy` is the activation energy [J/mol/K]
    - `critDOR` is the critical degree of reaction used in the equation for
        calculating the influence of w/c ratio.
*/

using namespace std;

#ifndef SRC_THAMESLIB_KINETICDATA_H_
#define SRC_THAMESLIB_KINETICDATA_H_

#include "global.h"

struct KineticData {
<<<<<<< HEAD
  string name;       /**< Name of the microstructure phase */
  int microPhaseId;  /**< Integer id of the microstructure phase */
  int GEMPhaseId;    /**< Integer id of the phase in the GEM CSD */
  int DCId;          /**< Integer id of the DC making up the phase */
  string type;       /**< Specifies kinetic or thermodynamic control */
=======
  std::string name;       /**< Name of the microstructure phase */
  int microPhaseId;  /**< Integer id of the microstructure phase */
  int GEMPhaseId;    /**< Integer id of the phase in the GEM CSD */
  int DCId;          /**< Integer id of the DC making up the phase */
  std::string type;       /**< Specifies kinetic or thermodynamic control */
>>>>>>> 3e177223
  double scaledMass; /**< Mass percent on a total solids basis */
  double surfaceAreaMultiplier; /**< How much to multiply the surface area to
                                   account  for internal structure, roughness,
                                   etc. */
  double temperature;           /**< Temperature [K] */
  double reftemperature;        /**< Reference temperature [K] */
  double activationEnergy;      /**< Activation energy [J/mol/ */
  double k1;        /**< Parrot and Killoh <i>K</i><sub>1</sub> parameter */
  double k2;        /**< Parrot and Killoh <i>K</i><sub>2</sub> parameter */
  double k3;        /**< Parrot and Killoh <i>K</i><sub>3</sub> parameter */
  double n1;        /**< Parrot and Killoh <i>N</i><sub>1</sub> parameter */
  double n3;        /**< Parrot and Killoh <i>N</i><sub>3</sub> parameter */
  double dorHcoeff; /**< Lothenbach-Kulik H coefficient to compute critDOR */
  double critDOR; /**< Critical degree of reaction (hydration) for w/c effect */
  double dissolutionRateConst;    /**< Generic rate constant [mol/m2/s] */
  double diffusionRateConstEarly; /**< Generic rate constant [mol/m2/s] */
  double diffusionRateConstLate;  /**< Generic rate constant [mol/m2/s] */
  double dissolvedUnits; /**< Number of DC units produced by unit dissolution */
  double siexp;          /**< Exponent on saturation index [unitless] */
  double dfexp;          /**< Exponent on driving force [unitless] */
  double dorexp;         /**< Exponent on degree of reaction [unitless] */
  double ohexp;          /**< Exponent on OH ion activity [unitless] */
  double loi;            /**< Loss on ignition [unitless] */
  double sio2;           /**< Mole fraction SiO2 in material */
  double al2o3;          /**< Mole fraction Al2O3 in material */
  double cao;            /**< Mole fraction CaO in material */
  double rh_;            /**< relative humidity */
  double rhFactor_;      /**< relative humidity factor, i.e. the correction
                         of the hydration rate taking into account the
                         ambient relative humidity */
};
#endif // SRC_THAMESLIB_KINETICDATA_H_<|MERGE_RESOLUTION|>--- conflicted
+++ resolved
@@ -59,19 +59,11 @@
 #include "global.h"
 
 struct KineticData {
-<<<<<<< HEAD
-  string name;       /**< Name of the microstructure phase */
-  int microPhaseId;  /**< Integer id of the microstructure phase */
-  int GEMPhaseId;    /**< Integer id of the phase in the GEM CSD */
-  int DCId;          /**< Integer id of the DC making up the phase */
-  string type;       /**< Specifies kinetic or thermodynamic control */
-=======
   std::string name;       /**< Name of the microstructure phase */
   int microPhaseId;  /**< Integer id of the microstructure phase */
   int GEMPhaseId;    /**< Integer id of the phase in the GEM CSD */
   int DCId;          /**< Integer id of the DC making up the phase */
   std::string type;       /**< Specifies kinetic or thermodynamic control */
->>>>>>> 3e177223
   double scaledMass; /**< Mass percent on a total solids basis */
   double surfaceAreaMultiplier; /**< How much to multiply the surface area to
                                    account  for internal structure, roughness,
