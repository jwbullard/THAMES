/**
@struct KineticData
@brief Stores data about each phase possible in the system for ease of parsing
the input files.

In THAMES, phases are identified either thermodynamically--- in the
GEM data repository--- or microstructurally.  A microstructural phase can
be one, or a combination of more than on, thermodynamically defined phase.

The structure is defined to make it easier to parse the input file for the
kinetic model. It is not used elsewhere in the code.  In fact,
the same members are identified as class variables in the `KineticModel` class.

Most of the members have self-evident meanings:
    - `name` is the name of the microstructure phase
    - `microPhaseId` is the integer id for the phase in the microstructure
    - `GEMPhaseId` is the integer id of the same phase in the GEM Chemical
System Definition (CSD)
    - `DCId` is the integer id of the GEM dependent component making up the
phase
    - `type` is a string specifying whether the phase is under kinetic control
        or thermodynamic control
    - `specificSurfaceArea` is the specific surface area in m2 per kg
    - `refSpecificSurfaceArea` is the reference specific surface area in m2 per
kg
    - `scaledMass` is the number of grams of the phase per 100 grams of solid
    - `k1` is the Parrot and Killoh <i>K</i><sub>1</sub> parameter for the phase
    - `k2` is the Parrot and Killoh <i>K</i><sub>2</sub> parameter for the phase
    - `k3` is the Parrot and Killoh <i>K</i><sub>3</sub> parameter for the phase
    - `n1` is the Parrot and Killoh <i>N</i><sub>1</sub> parameter for the phase
    - `n3` is the Parrot and Killoh <i>N</i><sub>3</sub> parameter for the phase
    - `dissolutionRateConst` is a generic rate constant for dissolution or
growth (flux units)
    - `diffusionRateConstEarly` is a generic rate constant for early-age
diffusion (flux units)
    - `diffusionRateConstLate` is a generic rate constant for later-age
diffusion (flux units)
    - `dissolvedUnits` is the number of DC units produced by unit dissolution
reaction
    - `siexp` is the exponent on the saturation index in the rate equation
    - `dfexp` is the exponent on the driving force term in the rate equation
    - `dorexp` is the exponent on the degree of reaction in the diffusion rate
equations
    - `ohexp` is the exponent on the hydroxyl ion activity in the rate equation
    - `sio2' is the mole fraction of SiO<sub>2</sub> in the component
    - `al2o3' is the mole fraction of Al<sub>2</sub>O<sub>3</sub> in the
component
    - `cao' is the mole fraction of CaO in the component
    - `activationEnergy` is the activation energy [J/mol/K]
    - `critDOR` is the critical degree of reaction used in the equation for
        calculating the influence of w/c ratio.
*/
#include <string>

#ifndef KINETICDATASTRUCT
#define KINETICDATASTRUCT
struct KineticData {
  string name;                /**< Name of the microstructure phase */
  int microPhaseId;           /**< Integer id of the microstructure phase */
  int GEMPhaseId;             /**< Integer id of the phase in the GEM CSD */
  int DCId;                   /**< Integer id of the DC making up the phase */
  string type;                /**< Specifies kinetic or thermodynamic control */
  double scaledMass;          /**< Mass percent on a total solids basis */
  double specificSurfaceArea; /**< Specific surface area [m2/kg] */
  double refSpecificSurfaceArea; /**< Reference specific surface area [m2/kg] */
  double temperature;            /**< Temperature [K] */
  double reftemperature;         /**< Reference temperature [K] */
  double activationEnergy;       /**< Activation energy [J/mol/ */
  double k1;      /**< Parrot and Killoh <i>K</i><sub>1</sub> parameter */
  double k2;      /**< Parrot and Killoh <i>K</i><sub>2</sub> parameter */
  double k3;      /**< Parrot and Killoh <i>K</i><sub>3</sub> parameter */
  double n1;      /**< Parrot and Killoh <i>N</i><sub>1</sub> parameter */
  double n3;      /**< Parrot and Killoh <i>N</i><sub>3</sub> parameter */
<<<<<<< HEAD
=======
  double dorHcoeff; /**< Lothenbach-Kulik H coefficient to compute critDOR */
>>>>>>> 6c5cadc0
  double critDOR; /**< Critical degree of reaction (hydration) for w/c effect */
  double dissolutionRateConst;    /**< Generic rate constant [mol/m2/s] */
  double diffusionRateConstEarly; /**< Generic rate constant [mol/m2/s] */
  double diffusionRateConstLate;  /**< Generic rate constant [mol/m2/s] */
  double dissolvedUnits; /**< Number of DC units produced by unit dissolution */
  double siexp;          /**< Exponent on saturation index [unitless] */
  double dfexp;          /**< Exponent on driving force [unitless] */
  double dorexp;         /**< Exponent on degree of reaction [unitless] */
  double ohexp;          /**< Exponent on OH ion activity [unitless] */
  double loi;            /**< Loss on ignition [unitless] */
  double sio2;           /**< Mole fraction SiO2 in material */
  double al2o3;          /**< Mole fraction Al2O3 in material */
  double cao;            /**< Mole fraction CaO in material */
  double rh;
  double rhFactor;
};
#endif<|MERGE_RESOLUTION|>--- conflicted
+++ resolved
@@ -71,10 +71,7 @@
   double k3;      /**< Parrot and Killoh <i>K</i><sub>3</sub> parameter */
   double n1;      /**< Parrot and Killoh <i>N</i><sub>1</sub> parameter */
   double n3;      /**< Parrot and Killoh <i>N</i><sub>3</sub> parameter */
-<<<<<<< HEAD
-=======
   double dorHcoeff; /**< Lothenbach-Kulik H coefficient to compute critDOR */
->>>>>>> 6c5cadc0
   double critDOR; /**< Critical degree of reaction (hydration) for w/c effect */
   double dissolutionRateConst;    /**< Generic rate constant [mol/m2/s] */
   double diffusionRateConstEarly; /**< Generic rate constant [mol/m2/s] */
