--- conflicted
+++ resolved
@@ -139,15 +139,9 @@
   double localgtest_;
   double localgg_;               /**< The square of the gradient
                                      `gb_`<sup>2</sup> */
-<<<<<<< HEAD
-  vector<double> tstrength_;     /**< Assumed tensile strength of
-                                   various phases [MPa] */
-  vector<vector<double>> b0_;    /**< xx component of linear b vector
-=======
   std::vector<double> tstrength_;     /**< Assumed tensile strength of
                                    various phases [MPa] */
   std::vector<std::vector<double>> b0_;    /**< xx component of linear b vector
->>>>>>> 3e177223
                                      three terms for each phase, so
                                      b0_[nphase][3] */
   vector<vector<double>> b1_;    /**< yy component of linear b vector
@@ -169,27 +163,12 @@
                                       list of sites ids and their
                                      coordinates where local expansion
                                      occurs */
-<<<<<<< HEAD
-  vector<vector<double>> eigen_; /**< Six components of the
-                                   eigenstrain tensor for each mesh element, so
-=======
   std::vector<std::vector<double>> eigen_; /**< Six components of the eigenstrain
                                    tensor for each mesh element, so
->>>>>>> 3e177223
                                    eigen_[ns][6] */
   vector<vector<double>> T_;     /**< Linear (in displacement) thermal
                                  energy term, one for each phase,
                                  so T_[nphase][3] */
-<<<<<<< HEAD
-  vector<vector<vector<vector<double>>>>
-      zcon_;                          /**< Stores thermal energy associated
-                                         with macrostrains */
-  vector<vector<vector<double>>> ss_; /**< Shear stress tensor
-                                         components, one at every element, so
-                                         the dimensions are ss_[ns][3][3] */
-  int kmax_; /**< the number of relaxation steps for a given elastic computation
-              */
-=======
   std::vector<std::vector<std::vector<std::vector<double>>>>
       zcon_;                          /**< Stores thermal energy associated
                                          with macrostrains */
@@ -197,7 +176,6 @@
                                          components, one at every element, so the
                                          dimensions are ss_[ns][3][3] */
   int kmax_; /**< the number of relaxation steps for a given elastic computation */
->>>>>>> 3e177223
 public:
   /**
   @brief Constructor.
@@ -403,11 +381,7 @@
   @param eyz is the yz component of the macrostrain
   @param exy is the xy component of the macrostrain
   */
-<<<<<<< HEAD
-  void Calc(double time, string fileName, double exx, double eyy, double ezz,
-=======
   void Calc(double time, std::string fileName, double exx, double eyy, double ezz,
->>>>>>> 3e177223
             double exz, double eyz, double exy);
 
   /**
@@ -481,18 +455,7 @@
   @param index is the id of the element in the 1D ordering of elements
   @param cor is the (x,y,z) coordinates of that site
   */
-<<<<<<< HEAD
-  void setExpansionCoord(int index, vector<int> cor) {
-    map<int, vector<int>>::iterator p = exp_.find(index);
-    if (p != exp_.end()) {
-      p->second = cor;
-    } else {
-      exp_.insert(make_pair(index, cor));
-    }
-  }
-=======
   void setExpansionCoord(int index, std::vector<int> cor);
->>>>>>> 3e177223
 
   /**
   @brief Clear the map of expansion sites.
@@ -514,21 +477,6 @@
   5)
   @return the stress component [GPa]
   */
-<<<<<<< HEAD
-  double getEleStress(int i, int j) {
-    if ((i >= ns_) || (i < 0) || (j < 0) || (j >= 6)) {
-      cout << "i should be between 0 and ns_, "
-           << "and j should be between 0 and 6." << endl;
-      cerr << "i should be between 0 and ns_, "
-           << "and j should be between 0 and 6." << endl;
-      exit(1);
-    } else {
-      return elestress_[i][j];
-    }
-  }
-
-  vector<double> getEleStressMod(int i) { return elestress_[i]; }
-=======
   double getEleStress(int i, int j);
 
   /**
@@ -544,7 +492,6 @@
   @return the stress vector [GPa]
   */
   std::vector<double> getEleStressMod(int i) { return elestress_[i]; }
->>>>>>> 3e177223
 
   /**
   @brief Get a component of the the elastic strain at an element.
@@ -557,21 +504,7 @@
   5)
   @return the strain component
   */
-<<<<<<< HEAD
-  double getEleStrain(int i, int j) {
-    if ((i >= ns_) || (i < 0) || (j < 0) || (j >= 6)) {
-      cout << "i should be between 0 and ns_, "
-           << "and j should be between 0 and 6." << endl;
-      cerr << "i should be between 0 and ns_, "
-           << "and j should be between 0 and 6." << endl;
-      exit(1);
-    } else {
-      return elestrain_[i][j];
-    }
-  }
-=======
   double getEleStrain(int i, int j);
->>>>>>> 3e177223
 
   /**
   @brief Get the tensile strength at a site in the 3D element mesh.
