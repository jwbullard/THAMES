/**
@file ParrotKillohModel.h
@brief Declaration of the ParrotKillohModel class.

@section Introduction
This class implements the Parrot and Killoh (PK) model of
1984 [1]---in the same way as described by Lothenbach and
Winnefeld [2]---for cement clinker phases.

The PK model accounts only for dissolution of the four major clinker minerals:
alite (impure C<sub>3</sub>S), belite (impure C<sub>2</sub>S), aluminate
(C<sub>3</sub>A), and ferrite (C<sub>4</sub>AF).  The model provides
mathematical equations for the rates of three broad rate-controlling phenomena:

    -# nucleation and growth,
    -# early-age diffusion, and
    -# late-age diffusion.

For each clinker mineral <i>i</i>, the three rate equations are

@f{eqnarray*}
R_{ng}(i) &=& \frac{A K_1(i)}{N_1(i)} \left( 1 - \alpha \right) \left( - \ln
\left( 1 - \alpha \right) \right)^{1 - N_1(i)} \\
R_{de}(i) &=& \frac{K_2(i) \left( 1 - \alpha \right)^{2/3}}{1 - \left( 1 -
\alpha \right)^{1/3}} \\ R_{dl}(i) &=& K_3(i) \left( 1 - \alpha \right)^{N_3(i)}
@f}

where <i>A</i> is the overall surface area of the cement powder
(cm<sup>2</sup>/kg) and \f$\alpha\f$ is the overall degree of hydration on a
mass basis. <i>K</i><sub>1</sub>, <i>K</i><sub>2</sub>, <i>K</i><sub>3</sub>,
<i>N</i><sub>1</sub>, and <i>N</i><sub>3</sub> are constants defined for each
clinker mineral.  The values of these constants used by Parrot and Killoh in
Ref. [1] are shown in the table.  In any particular time interval, the predicted
rate of dissolution of a clinker mineral

@f[
R(i) = \min (R_{ng}(i),R_{de}(i),R_{dl}(i)) \cdot f(\text{RH}) \cdot g(w/c)
@f]

where \f$f(\text{RH})\f$ and \f$g(w/c)\f$ account empirically for the influences
of relative humidity and water-cement mass ratio (w/c), respectively, according
to

@f{eqnarray*}
f(\text{RH}) &=& \left( \frac{ \text{RH} - 0.55}{0.45} \right)^4 \\
g(w/c) &=&
\begin{cases}
1 & \text{if}\ \alpha \le 1.333\, w/c \\
(1 + 4.444 w/c - 3.333 \alpha)^4 & \text{otherwise}
\end{cases}
@f}

The new degree of hydration at the end of the time interval is calculated
according to the difference equation

@f[
\alpha(t+\Delta t) = \alpha(t) + R(t) \Delta t
@f]

<table>
<caption id="multi_row">Empirical constants used by Parrot and Killoh</caption>
<tr><th>Parameter               <th>Alite           <th>Belite <th>Aluminate
<th>Ferrite <tr><td><i>K</i><sub>1</sub>    <td>1.5             <td>0.5 <td>1.0
<td>0.37 <tr><td><i>N</i><sub>1</sub>    <td>0.7             <td>1.0 <td>0.85
<td>0.7 <tr><td><i>K</i><sub>2</sub>    <td>0.05            <td>0.006 <td>0.05
<td>0.015 <tr><td><i>K</i><sub>3</sub>    <td>1.1             <td>0.2 <td>1.0
<td>0.4 <tr><td><i>N</i><sub>3</sub>    <td>3.3             <td>5.0 <td>3.2
<td>3.7 \end{center}
</table>

@section References

    -# Parrot, L.J., Killoh, D.C., Prediction of cement hydration, British
Ceramic Proceedings 35 (1984) 41-53.
    -# Lothenbach, B., Winnefeld, F., Thermodynamic modelling of the hydration
of portland cement, Cement and Concrete Research 36 (2006) 209--226.

*/

#ifndef PARROTKILLOHMODELH
#define PARROTKILLOHMODELH

#include "ChemicalSystem.h"
#include "KineticController.h"
#include "KineticData.h"
#include "KineticModel.h"
#include "Lattice.h"
#include "global.h"
#include <ctime>
#include <fstream>
#include <iomanip>
#include <iostream>
#include <map>
#include <string>
#include <vector>

using namespace std;

/**
@class ParrotKillohModel
@brief Handles the Parrot and Killoh(1984) kinetic model of clinker ractions

The Parrot and Killoh model [1] is used to empirically estimate the
mass fraction of each clinker phase that dissolves in a unit time.  Eventually
this can be expanded to handle other kinetically controlled phases outside the
Parrot and Killoh model, such as the growth of portlandite or C--S--H.
*/

class ParrotKillohModel : public KineticModel {

protected:
  double wsRatio_; /**< water-solid mass ratio */
  double wcRatio_;

  double k1_; /**< List of Parrot and Killoh <i>K</i><sub>1</sub> values */
  double k2_; /**< List of Parrot and Killoh <i>K</i><sub>2</sub> values */
  double k3_; /**< List of Parrot and Killoh <i>K</i><sub>3</sub> values */
  double n1_; /**< List of Parrot and Killoh <i>N</i><sub>1</sub> values */
  double n3_; /**< List of Parrot and Killoh <i>N</i><sub>3</sub> values */
  double HLK_;
  double critDOR_; /**< List of critical degrees of hydration for w/c
                                   effect in the Parrot and Killoh model */
  double pfk_;     /**< Multiplicative factor for k's to account for
                        effects of pozzolanic additions */

public:
  /**
  @brief Default constructor.

  This constructor is not used in THAMES.  It just establishes default values
  for all the member variables.

  @note NOT USED.
  */
  ParrotKillohModel();

  /**
  @brief Overloaded constructor.

  This constructor is the one invoked by THAMES.  It can only be called once the
  various other objects for the simulation are allocated and constructed.

  @param cs is a pointer to the ChemicalSystem object for the simulation
  @param lattice is a pointer to the Lattice object holding the microstructure
  @param kineticData is the collection of kinetic parameters already stored
  @param verbose is true if verbose output should be produced
  @param warning is false if suppressing warning output
  */
  ParrotKillohModel(ChemicalSystem *cs, Lattice *lattice,
                    struct KineticData &kineticData, const bool verbose,
                    const bool warning);

  /**
  @brief Get the type of kinetic model

  @return a string indicating the model type
  */
  string getType() const { return (ParrotKillohType); }

  /**
  @brief Set the w/s mass ratio of the system for the kinetic model equations.

  @note NOT USED.

  @param wsr is the w/s mass ratio to set
  */
  void setWsRatio(double wsr) { wsRatio_ = wsr; }

  /**
  @brief Get the w/s mass ratio of the system used by the kinetic model
  equations.

  @return the w/s mass ratio
  */
  double getWsRatio() const { return wsRatio_; }

  /**
  @brief Get the list of <i>K</i><sub>1</sub> values for clinker phases in the
  PK model.

  @note NOT USED.

  @return the <i>K</i><sub>1</sub> value for the phase in the PK model
  */
  double getK1() const { return k1_; }

  /**
  @brief Get the list of <i>K</i><sub>2</sub> values for clinker phases in the
  PK model.

  @note NOT USED.

  @return the <i>K</i><sub>2</sub> value for the phase in the PK model
  */
  double getK2() const { return k2_; }

  /**
  @brief Get the list of <i>K</i><sub>3</sub> values for clinker phases in the
  PK model.

  @note NOT USED.

  @return the <i>K</i><sub>2</sub> value for the phase in the PK model
  */
  double getK3() const { return k3_; }

  /**
  @brief Set the multiplicative factor for k's due to pozzolanic effects

  @param pfk is the multiplicative factor to set.
  */
  void setPfk(const double pfk) {
    pfk_ = pfk;
    if (pfk_ < 1.0e-5)
      pfk_ = 1.0e-5;
  }

  /**
  @brief Get the multiplicative factor for k's due to pozzolanic effects

  @note NOT USED.

  @return the pfk_ value for the phase in the PK model
  */
  double getPfk() const { return pfk_; }

  /**
  @brief Get the list of <i>N</i><sub>1</sub> values for clinker phases in the
  PK model.

  @note NOT USED.

  @return the <i>N</i><sub>2</sub> value for the phase in the PK model
  */
  double getN1() const { return n1_; }

  /**
  @brief Get the list of <i>N</i><sub>3</sub> values for clinker phases in the
  PK model.

  @note NOT USED.

  @return the <i>N</i><sub>3</sub> value for the phase in the PK model
  */
  double getN3() const { return n3_; }

  /**
  @brief Get the critical degrees of reaction for w/c effects in the kinetic
  model.

  @note NOT USED.

  @return the critical degree of reaction for this phase
  */
  double getCritDOR() const { return critDOR_; }

  /**
  @brief Master method for implementing one kinetic time step.

  Overloaded from base class to handle Parrot and Killoh model.

  @todo Split this method into more convenient chunks
  @todo Make the methods more general, less hardwiring of parameters
  @todo Make the local variable names more descriptive

  @param timestep is the time interval to simulate [days]
  @param temperature is the absolute temperature during this step [K]
  @param rh is the internal relative humidity
  @param scaledMass is C-style array of the normalized mass of each
  microstructure phase [g/100 g]
  @param massDissolved is the C-style array of dissolved mass of each
  microstructure phase [g/100g]
  @param cyc is the cycle number (iteration of main loop)
  @param totalDOR is the total degree of reaction [dimensionless]
  */
<<<<<<< HEAD
  //virtual void calculateKineticStep (const double timestep,
  //                                  const double temperature, bool isFirst,
  //                                  double rh, vector<double> &dICMoles,
  //                                  vector<double> &dsolutICMoles,
  //                                  vector<double> &DCMoles,
  //                                  vector<double> &GEMPhaseMoles, int cyc);

  virtual void calculateKineticStep (const double timestep, const double temperature,
                                    double rh, double &scaledMass, double &massDissolved, int cyc,
                                    double totalDOR);
=======
  // virtual void calculateKineticStep (const double timestep,
  //                                   const double temperature, bool isFirst,
  //                                   double rh, vector<double> &dICMoles,
  //                                   vector<double> &dsolutICMoles,
  //                                   vector<double> &DCMoles,
  //                                   vector<double> &GEMPhaseMoles, int cyc);

  virtual void calculateKineticStep(const double timestep,
                                    const double temperature, double rh,
                                    double &scaledMass, double &massDissolved,
                                    int cyc, double totalDOR);
>>>>>>> e80b51a3

}; // End of ParrotKillohModel class

#endif<|MERGE_RESOLUTION|>--- conflicted
+++ resolved
@@ -273,18 +273,6 @@
   @param cyc is the cycle number (iteration of main loop)
   @param totalDOR is the total degree of reaction [dimensionless]
   */
-<<<<<<< HEAD
-  //virtual void calculateKineticStep (const double timestep,
-  //                                  const double temperature, bool isFirst,
-  //                                  double rh, vector<double> &dICMoles,
-  //                                  vector<double> &dsolutICMoles,
-  //                                  vector<double> &DCMoles,
-  //                                  vector<double> &GEMPhaseMoles, int cyc);
-
-  virtual void calculateKineticStep (const double timestep, const double temperature,
-                                    double rh, double &scaledMass, double &massDissolved, int cyc,
-                                    double totalDOR);
-=======
   // virtual void calculateKineticStep (const double timestep,
   //                                   const double temperature, bool isFirst,
   //                                   double rh, vector<double> &dICMoles,
@@ -296,7 +284,6 @@
                                     const double temperature, double rh,
                                     double &scaledMass, double &massDissolved,
                                     int cyc, double totalDOR);
->>>>>>> e80b51a3
 
 }; // End of ParrotKillohModel class
 
