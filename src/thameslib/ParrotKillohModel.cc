--- conflicted
+++ resolved
@@ -159,63 +159,19 @@
   return;
 }
 
-<<<<<<< HEAD
-void ParrotKillohModel::calculateKineticEvent(const double timestep,
-                                              const double temperature,
-                                              bool isFirst, double rh,
-                                              vector<double> &dICMoles,
-                                              vector<double> &DCMoles,
-                                              vector<double> &GEMPhaseMoles) {
-  ///
-  /// Initialize local variables
-  ///
-
-  double T = temperature;
-  double wsFactor = 1.0;
-  double rhFactor = 1.0;
-  double DOR = getDegreeOfReaction();
-  double cDOR = 0.0;
-  double arrhenius = 1.0;
-=======
-//void ParrotKillohModel::calculateKineticStep(...) initial
+// void ParrotKillohModel::calculateKineticStep(...) initial
 /*
-void ParrotKillohModel::calculateKineticStep (const double timestep, const double temperature,
-                                             double rh, double &scaledMass,
-                                             double &massDissolved, int cyc, double totalDOR) {
+void ParrotKillohModel::calculateKineticStep (const double timestep, const
+double temperature, double rh, double &scaledMass, double &massDissolved, int
+cyc, double totalDOR) {
 
     ///
     /// Initialize local variables
     ///
->>>>>>> 93b60526
 
     double T = temperature;
     double DOR, newDOR;
 
-<<<<<<< HEAD
-  double newDOR = DOR; // Updated value of doh
-  double massDissolved = 0.0;
-  double DCMolarMass = chemSys_->getDCMolarMass(DCId_);
-  double scaledMoles, scaledMolesDissolved;
-
-  // Is this the first time? If so, then for the ParrotKilloh model
-  // we will add all the IC moles for this phase at the beginning
-
-  if (isFirst) {
-    chemSys_->setMicroPhaseMass(microPhaseId_, initScaledMass_);
-    chemSys_->setMicroPhaseMassDissolved(microPhaseId_, 0.0);
-
-    /// Convert mass and mass dissolved to moles and moles dissolved
-
-    scaledMoles = initScaledMass_ / DCMolarMass;
-    scaledMolesDissolved = massDissolved / DCMolarMass;
-
-    cout << "dICMoles in ParrotKilloh Model:" << endl;
-    for (int ii = 0; ii < dICMoles.size(); ++ii) {
-      dICMoles[ii] +=
-          ((initScaledMass_ / DCMolarMass) * chemSys_->getDCStoich(DCId_, ii));
-    }
-  }
-=======
     double wsFactor = 1.0;
     double rhFactor = 1.0;
     double cDOR = 0.0;
@@ -224,7 +180,6 @@
     double hsrate = 1.0e-10;   // Hydration shell rate
     double diffrate = 1.0e-10; // Diffusion rate
     double rate = 1.0e-10;     // Selected rate
->>>>>>> 93b60526
 
     ///
     /// Determine if this is a normal step or a necessary
@@ -242,8 +197,8 @@
         // from precipitating.
 
         if (verbose_) {
-            cout << "ParrotKillohModel::calculateKineticStep for " << name_ << endl;
-            cout.flush();
+            cout << "ParrotKillohModel::calculateKineticStep for " << name_ <<
+endl; cout.flush();
         }
 
         // RH factor is the same for all clinker phases
@@ -257,7 +212,8 @@
         /// The Kelvin equation is
         ///    p/p0 = exp (-4 gamma Vm / d R T) = exp (-6.23527e-7 / (d T))
         ///
-        ///    where d is the pore diameter in meters and T is absolute temperature
+        ///    where d is the pore diameter in meters and T is absolute
+temperature
 
         /// Assume a zero contact angle for now.
         /// @todo revisit the contact angle issue
@@ -266,7 +222,8 @@
         rhFactor = pow(((rh - 0.55) / 0.45), 4.0);
         if (initScaledMass_ > 0.0) {
             DOR = (initScaledMass_ - scaledMass_) / initScaledMass_;
-            DOR = min(DOR, 0.99); // prevents DOR from prematurely stopping PK calculations
+            DOR = min(DOR, 0.99); // prevents DOR from prematurely stopping PK
+calculations
 
             if (verbose_) {
                 cout << "~~~~>DOR for " << name_ << " = " << DOR << endl;
@@ -283,38 +240,20 @@
             wsFactor = pow(wsFactor, 4.0);
         }
 
-<<<<<<< HEAD
-  try {
-    static int conc_index = 0;
-    int microPhaseId, DCId, ICId;
-    double molarMass;
-    GEMPhaseMoles.resize(GEMPhaseNum_, 0.0);
-    string icn;
-
-    // @todo BULLARD PLACEHOLDER
-    // Still need to implement constant gas phase composition
-    // Will involve equilibrating gas with aqueous solution
-    //
-    // First step each iteration is to equilibrate gas phase
-    // with the electrolyte, while forbidding anything new
-    // from precipitating.
-
-    // if (verbose_) {
-    // cout << "ParrotKillohModel::calculateKineticEvent for " << name_
-    // << endl;
-    // cout.flush();
-    // }
-=======
         //    wsFactor = 1.0 + (3.333 *
         //      (pow(((critDOH_[i] * wsRatio_) - DOH),4.0)));
 
 
         arrhenius =
-            exp((activationEnergy_ / GASCONSTANT) * ((1.0 / refT_) - (1.0 / T)));
-
-        //cout << "PKM model for " << name_ << "    k1 = " << k1_ << "    k2 = " << k2_ << "    k3 = " << k3_
-        //     << "    pfk = " << pfk_ << "    n1 = " << n1_ << "    n3 = " << n3_
-        //     << "    Ea = " << activationEnergy_ << "    ssaFactor_ = " << ssaFactor_ << "    DOR = " << DOR << endl;
+            exp((activationEnergy_ / GASCONSTANT) * ((1.0 / refT_) - (1.0 /
+T)));
+
+        //cout << "PKM model for " << name_ << "    k1 = " << k1_ << "    k2 = "
+<< k2_ << "    k3 = " << k3_
+        //     << "    pfk = " << pfk_ << "    n1 = " << n1_ << "    n3 = " <<
+n3_
+        //     << "    Ea = " << activationEnergy_ << "    ssaFactor_ = " <<
+ssaFactor_ << "    DOR = " << DOR << endl;
         //cout.flush();
 
         if (DOR < 1.0) {
@@ -322,14 +261,14 @@
 
             if (fabs(n1_) > 0.0) {
                 ngrate =
-                    (k1_ / n1_) * (1.0 - DOR) * pow((-log(1.0 - DOR)), (1.0 - n1_));
-                ngrate *= (ssaFactor_); // only used for the N+G rate
+                    (k1_ / n1_) * (1.0 - DOR) * pow((-log(1.0 - DOR)), (1.0 -
+n1_)); ngrate *= (ssaFactor_); // only used for the N+G rate
 
                 if (ngrate < 1.0e-10)
                     ngrate = 1.0e-10;
             } else {
-                throw FloatException("ParrotKillohModel", "calculateKineticStep",
-                                     "n1_ = 0.0");
+                throw FloatException("ParrotKillohModel",
+"calculateKineticStep", "n1_ = 0.0");
             }
 
             hsrate = k3_ * pow((1.0 - DOR), n3_);
@@ -349,7 +288,8 @@
             if (diffrate < rate)
                 rate = diffrate;
 
-            //cout << "ParrotKillohModel::calculateKineticStep for " << name_ << "\tDCId_: " << DCId_
+            //cout << "ParrotKillohModel::calculateKineticStep for " << name_ <<
+"\tDCId_: " << DCId_
             //     << "\tmicroPhaseId_: " << microPhaseId_ << endl;
             //cout << "  dissrate = " << rate << endl;
             //cout << "    (DOR = " << DOR << ")" << endl;
@@ -379,16 +319,22 @@
             massDissolved = initScaledMass_ * prod;
             scaledMass = scaledMass_;
 
-            cout << "****************** PKM_hT = " << timestep << "    cyc = " << cyc
-                 << "    microPhaseId_ = " << microPhaseId_ << "    microPhase = " << name_
-                 << "    GEMPhaseIndex = " << GEMPhaseId_ << " ******************" << endl;
-            cout << "PKM_hT   " << "pfk_: " << pfk_ << "\twsFactor: " << wsFactor
-                 << "\trhFactor: " << rhFactor << "\tarrhenius: " << arrhenius << endl;
-            cout << "PKM_hT   " << "HLK_: " << HLK_ << "\twcRatio_: " << wcRatio_ << "\twsRatio_: " << wsRatio_ << endl;
-            cout << "PKM_hT   " << "ngrate: " << ngrate << "\thsrate: " << hsrate << "\tdiffrate: " << diffrate
+            cout << "****************** PKM_hT = " << timestep << "    cyc = "
+<< cyc
+                 << "    microPhaseId_ = " << microPhaseId_ << "    microPhase =
+" << name_
+                 << "    GEMPhaseIndex = " << GEMPhaseId_ << "
+******************" << endl; cout << "PKM_hT   " << "pfk_: " << pfk_ <<
+"\twsFactor: " << wsFactor
+                 << "\trhFactor: " << rhFactor << "\tarrhenius: " << arrhenius
+<< endl; cout << "PKM_hT   " << "HLK_: " << HLK_ << "\twcRatio_: " << wcRatio_
+<< "\twsRatio_: " << wsRatio_ << endl; cout << "PKM_hT   " << "ngrate: " <<
+ngrate << "\thsrate: " << hsrate << "\tdiffrate: " << diffrate
                  << "\trate_ini: " << rate_ini << "\trate: " << rate << endl;
-            cout << "PKM_hT   " << "DOR: " << DOR << "\tnewDOR: " << newDOR << "\ttotalDOR: " << totalDOR
-                 << "\tinitScaledMass_: " << initScaledMass_ << "\tscaledMass_: " << scaledMass_
+            cout << "PKM_hT   " << "DOR: " << DOR << "\tnewDOR: " << newDOR <<
+"\ttotalDOR: " << totalDOR
+                 << "\tinitScaledMass_: " << initScaledMass_ << "\tscaledMass_:
+" << scaledMass_
                  << "\tmassDissolved: " << massDissolved << endl;
             cout.flush();
 
@@ -416,54 +362,93 @@
         fex.printException();
         exit(1);
     } catch (out_of_range &oor) {
-        EOBException ex("ParrotKillohModel", "calculateKineticStep", oor.what(), 0, 0);
-        ex.printException();
-        exit(1);
+        EOBException ex("ParrotKillohModel", "calculateKineticStep", oor.what(),
+0, 0); ex.printException(); exit(1);
     }
->>>>>>> 93b60526
 
     return ;
 }
 */
 
-<<<<<<< HEAD
+void ParrotKillohModel::calculateKineticStep(const double timestep,
+                                             const double temperature,
+                                             double rh, double &scaledMass,
+                                             double &massDissolved, int cyc,
+                                             double totalDOR) {
+
+  ///
+  /// Initialize local variables
+  ///
+
+  double T = temperature;
+  double DOR, newDOR;
+
+  double wsFactor = 1.0;
+  double rhFactor = 1.0;
+  double arrhenius = 1.0;
+  double ngrate = 1.0e-10;   // Nucleation and growth rate
+  double hsrate = 1.0e-10;   // Hydration shell rate
+  double diffrate = 1.0e-10; // Diffusion rate
+  double rate = 1.0e-10;     // Selected rate
+
+  ///
+  /// Determine if this is a normal step or a necessary
+  /// tweak from a failed GEM_run call
+  ///
+
+  try {
+
+    // @todo BULLARD PLACEHOLDER
+    // Still need to implement constant gas phase composition
+    // Will involve equilibrating gas with aqueous solution
+    //
+    // First step each iteration is to equilibrate gas phase
+    // with the electrolyte, while forbidding anything new
+    // from precipitating.
+
+    if (verbose_) {
+      cout << "ParrotKillohModel::calculateKineticStep for " << name_ << endl;
+      cout.flush();
+    }
+
     // RH factor is the same for all clinker phases
-    // rh variable passed to this function pre-calculated by KineticController
-    // class
-
-    rh = rh > 0.55 ? rh : 0.551;
-    rhFactor = pow(((rh - 0.55) / 0.45), 4.0);
-
-    if (initScaledMass_ > 0.0) {
-      DOR = (initScaledMass_ - scaledMass_) / (initScaledMass_);
-      DOR = min(DOR, 0.99); // prevents DOR from prematurely
-                            // stopping PK calculations
-      // if (verbose_) {
-      // cout << "~~~~>DOR for " << name_ << " = " << DOR << endl;
-      // cout.flush();
-      // }
+
+    /// This is a big kluge for internal relative humidity
+    /// @note Using new gel and interhydrate pore size distribution model
+    ///       which is currently contained in the Lattice object.
+    ///
+    /// Surface tension of water is gamma = 0.072 J/m2
+    /// Molar volume of water is Vm = 1.8e-5 m3/mole
+    /// The Kelvin equation is
+    ///    p/p0 = exp (-4 gamma Vm / d R T) = exp (-6.23527e-7 / (d T))
+    ///
+    ///    where d is the pore diameter in meters and T is absolute temperature
+
+    /// Assume a zero contact angle for now.
+    /// @todo revisit the contact angle issue
+
+    if (initScaledMass_ > 0.0) { // DOR @ t-1
+      DOR = (initScaledMass_ - scaledMass_) / initScaledMass_;
+      DOR = min(DOR,
+                0.99); // prevents DOR from prematurely stopping PK calculations
+
+      if (verbose_) {
+        cout << "~~~~>DOR for " << name_ << " = " << DOR << endl;
+        cout.flush();
+      }
     } else {
-      throw FloatException("ParrotKillohModel", "calculateKineticEvent",
+      throw FloatException("ParrotKillohModel", "calculateKineticStep",
                            "initScaledMass_ = 0.0");
     }
 
-    cDOR = 1.333 * wsRatio_;
-    wsFactor = 1.0;
-    if (DOR > cDOR) {
-      wsFactor += ((4.444 * wsRatio_) - (3.333 * DOR));
-      wsFactor = pow(wsFactor, 4.0);
-    }
-
-    /*
-    wsFactor = 1.0 + (3.333 *
-           (pow(((critDOR_[i] * wsRatio_) - DOR),4.0)));
-    */
-
-    arrhenius =
-        exp((activationEnergy_ / GASCONSTANT) * ((1.0 / refT_) - (1.0 / T)));
+    // cout << "PKM model for " << name_ << "    k1 = " << k1_ << "    k2 = " <<
+    // k2_ << "    k3 = " << k3_
+    //      << "    pfk = " << pfk_ << "    n1 = " << n1_ << "    n3 = " << n3_
+    //      << "    Ea = " << activationEnergy_ << "    ssaFactor_ = " <<
+    //      ssaFactor_ << "    DOR = " << DOR << endl;
+    // cout.flush();
 
     if (DOR < 1.0) {
-
       // Normal Parrott and Killoh implementation here
 
       if (fabs(n1_) > 0.0) {
@@ -474,7 +459,7 @@
         if (ngrate < 1.0e-10)
           ngrate = 1.0e-10;
       } else {
-        throw FloatException("ParrotKillohModel", "calculateKineticEvent",
+        throw FloatException("ParrotKillohModel", "calculateKineticStep",
                              "n1_ = 0.0");
       }
 
@@ -494,216 +479,69 @@
       rate = (ngrate < hsrate) ? ngrate : hsrate;
       if (diffrate < rate)
         rate = diffrate;
-      rate *= (pfk_ * wsFactor * rhFactor * arrhenius);
-      newDOR = DOR + (rate * timestep);
-
-      setDegreeOfReaction(newDOR);
-
-      // if (verbose_) {
-      // cout << "PK model for " << name_ << ", ngrate = " << ngrate
-      // << ", hsrate = " << hsrate << ", diffrate = " << diffrate
-      // << ", rhFactor = " << rhFactor << ", wsFactor = " << wsFactor
-      // << ", RATE = " << rate << ", timestep " << timestep
-      // << ", oldDOR = " << DOR << ", new DOR = " << newDOR << endl;
-      // cout.flush();
-      // }
-
-      /// @note This where we can figure out the volume dissolved
-      /// and link it back to the current volume to see how many
-      /// voxels need to dissolve
-      ///
+
+      rhFactor = pow(((rh - 0.55) / 0.45), 4.0);
+      arrhenius =
+          exp((activationEnergy_ / GASCONSTANT) * ((1.0 / refT_) - (1.0 / T)));
+
+      double rate_ini = rate;
+
+      rate *= (pfk_ * rhFactor * arrhenius); // rate is R @ t-1
+
+      double prod = rate * timestep;
+      newDOR = DOR + prod;
+      wsFactor = 1;
+
+      if (totalDOR > HLK_ * wcRatio_) {
+        wsFactor = pow((1 + 3.333 * (HLK_ * wcRatio_ - newDOR)), 4);
+        // prod = timestep * rate * pow((1 + 3.333 * (HLK_ * wcRatio_ -
+        // newDOR)),4);
+        prod = timestep * rate * wsFactor;
+        newDOR = DOR + prod;
+      }
 
       scaledMass_ = initScaledMass_ * (1.0 - newDOR);
-      massDissolved = (newDOR - DOR) * initScaledMass_;
-
-      chemSys_->setMicroPhaseMass(microPhaseId_, scaledMass_);
-      chemSys_->setMicroPhaseMassDissolved(microPhaseId_, massDissolved);
-
-      /// Convert mass and mass dissolved to moles and moles dissolved
-
-      scaledMoles = scaledMass_ / DCMolarMass;
-      scaledMolesDissolved = massDissolved / DCMolarMass;
-
-      chemSys_->setDCLowerLimit(DCId_, (scaledMoles - scaledMolesDissolved));
-
-      // if (verbose_) {
-      // cout << "ParrotKillohModel::calculateKineticEvent "
-      // << "Original scaled mass = " << initScaledMass_
-      // << ", dissolved scaled mass = " << massDissolved << endl;
-      // cout << "New scaled mass = "
-      // << chemSys_->getMicroPhaseMass(microPhaseId_)
-      // << " and new volume = "
-      // << chemSys_->getMicroPhaseVolume(microPhaseId_) << endl;
-      // cout << "DC limits: [" << chemSys_->getDCLowerLimit(DCId_) << ","
-      // << chemSys_->getDCUpperLimit(DCId_) << "]" << endl;
-      // cout.flush();
-      // cout << endl;
-      // cout << "IC composition:" << endl;
-      // for (int i = 0; i < chemSys_->getNumICs(); ++i) {
-      // cout << chemSys_->getICName(i) << ": " << chemSys_->getICMoles(i)
-      // << endl;
-      // }
-      // cout.flush();
-      // }
-
-      /// @note impurityRelease index values are assumed to
-      /// be uniquely associated with particular chemical
-      /// elements
-
-      /// @todo Make this more general so that any indexing
-      /// can be used
-
-      /// @todo Allow any IC element to be an impurity, not
-      /// necessarily just the ones hard-coded here
-
-      impurityRelease[0] = (massDissolved * chemSys_->getK2o(microPhaseId_));
-      impurityRelease[1] = (massDissolved * chemSys_->getNa2o(microPhaseId_));
-      impurityRelease[2] = (massDissolved * chemSys_->getMgo(microPhaseId_));
-      impurityRelease[3] = (massDissolved * chemSys_->getSo3(microPhaseId_));
-
-      for (int ii = 0; ii < dICMoles.size(); ii++) {
-
-        // Handling the actual clinker phase as a DC lower limits now,
-        // because we set the IC moles of the phase at the very beginning
-        // all at once.
-
-        // Therefore, only need to do IC moles for impurities dissolved within
-        // the clinker phase
-
-        if (ICName_[ii] == "O") {
-          // Dissolved K2O in this phase
-          if (chemSys_->isIC("K")) {
-            icn = "K";
-            molarMass = 2.0 * chemSys_->getICMolarMass(icn);
-            icn = "O";
-            molarMass += chemSys_->getICMolarMass(icn);
-            dICMoles[ii] += (impurityRelease[0] / molarMass);
-          }
-          // Dissolved Na2O in this phase
-          if (chemSys_->isIC("Na")) {
-            icn = "Na";
-            molarMass = 2.0 * chemSys_->getICMolarMass(icn);
-            icn = "O";
-            molarMass += chemSys_->getICMolarMass(icn);
-            dICMoles[ii] += (impurityRelease[1] / molarMass);
-          }
-          // Dissolved MgO in this phase
-          if (chemSys_->isIC("Mg")) {
-            icn = "Mg";
-            molarMass = chemSys_->getICMolarMass(icn);
-            icn = "O";
-            molarMass += chemSys_->getICMolarMass(icn);
-            dICMoles[ii] += (impurityRelease[2] / molarMass);
-          }
-          // Dissolved SO3 in this phase
-          if (chemSys_->isIC("S")) {
-            icn = "S";
-            molarMass = chemSys_->getICMolarMass(icn);
-            icn = "O";
-            molarMass += (3.0 * chemSys_->getICMolarMass(icn));
-            dICMoles[ii] += (3.0 * (impurityRelease[3] / molarMass));
-          }
-        } else if (ICName_[ii] == "S") {
-          // Dissolved SO3  in this phase
-          icn = "S";
-          molarMass = chemSys_->getICMolarMass(icn);
-          icn = "O";
-          molarMass += (3.0 * chemSys_->getICMolarMass(icn));
-          dICMoles[ii] += (impurityRelease[3] / molarMass);
-        } else if (ICName_[ii] == "K") {
-          // Dissolved K2O in this phase
-          icn = "K";
-          molarMass = 2.0 * chemSys_->getICMolarMass(icn);
-          icn = "O";
-          molarMass += chemSys_->getICMolarMass(icn);
-          dICMoles[ii] += (2.0 * (impurityRelease[0] / molarMass));
-        } else if (ICName_[ii] == "Na") {
-          // Dissolved Na2O in this phase
-          icn = "Na";
-          molarMass = 2.0 * chemSys_->getICMolarMass(icn);
-          icn = "O";
-          molarMass += chemSys_->getICMolarMass(icn);
-          dICMoles[ii] += (2.0 * (impurityRelease[1] / molarMass));
-        } else if (ICName_[ii] == "Mg") {
-          // Dissolved MgO in this phase
-          icn = "Mg";
-          molarMass = chemSys_->getICMolarMass(icn);
-          icn = "O";
-          molarMass += chemSys_->getICMolarMass(icn);
-          dICMoles[ii] += (impurityRelease[2] / molarMass);
-=======
-void ParrotKillohModel::calculateKineticStep (const double timestep, const double temperature,
-                                             double rh, double &scaledMass,
-                                             double &massDissolved, int cyc, double totalDOR) {
-
-    ///
-    /// Initialize local variables
-    ///
-
-    double T = temperature;
-    double DOR, newDOR;
-
-    double wsFactor = 1.0;
-    double rhFactor = 1.0;
-    double arrhenius = 1.0;
-    double ngrate = 1.0e-10;   // Nucleation and growth rate
-    double hsrate = 1.0e-10;   // Hydration shell rate
-    double diffrate = 1.0e-10; // Diffusion rate
-    double rate = 1.0e-10;     // Selected rate
-
-    ///
-    /// Determine if this is a normal step or a necessary
-    /// tweak from a failed GEM_run call
-    ///
-
-    try {
-
-        // @todo BULLARD PLACEHOLDER
-        // Still need to implement constant gas phase composition
-        // Will involve equilibrating gas with aqueous solution
-        //
-        // First step each iteration is to equilibrate gas phase
-        // with the electrolyte, while forbidding anything new
-        // from precipitating.
-
-        if (verbose_) {
-            cout << "ParrotKillohModel::calculateKineticStep for " << name_ << endl;
-            cout.flush();
-        }
-
-        // RH factor is the same for all clinker phases
-
-        /// This is a big kluge for internal relative humidity
-        /// @note Using new gel and interhydrate pore size distribution model
-        ///       which is currently contained in the Lattice object.
-        ///
-        /// Surface tension of water is gamma = 0.072 J/m2
-        /// Molar volume of water is Vm = 1.8e-5 m3/mole
-        /// The Kelvin equation is
-        ///    p/p0 = exp (-4 gamma Vm / d R T) = exp (-6.23527e-7 / (d T))
-        ///
-        ///    where d is the pore diameter in meters and T is absolute temperature
-
-        /// Assume a zero contact angle for now.
-        /// @todo revisit the contact angle issue
-
-        if (initScaledMass_ > 0.0) { //DOR @ t-1
-            DOR = (initScaledMass_ - scaledMass_) / initScaledMass_;
-            DOR = min(DOR, 0.99); // prevents DOR from prematurely stopping PK calculations
-
-            if (verbose_) {
-                cout << "~~~~>DOR for " << name_ << " = " << DOR << endl;
-                cout.flush();
-            }
-        } else {
-            throw FloatException("ParrotKillohModel", "calculateKineticStep",
-                                 "initScaledMass_ = 0.0");
->>>>>>> 93b60526
-        }
-
-<<<<<<< HEAD
+      // massDissolved = (newDOR - DOR) * initScaledMass_;
+      massDissolved = initScaledMass_ * prod;
+      scaledMass = scaledMass_;
+
+      cout << "****************** PKM_hT = " << timestep << "    cyc = " << cyc
+           << "    microPhaseId_ = " << microPhaseId_
+           << "    microPhase = " << name_
+           << "    GEMPhaseIndex = " << GEMPhaseId_ << " ******************"
+           << endl;
+      cout << "PKM_hT   " << "pfk_: " << pfk_ << "    k1 = " << k1_
+           << "    n1 = " << n1_ << "    k2 = " << k2_ << "    k3 = " << k3_
+           << "    n3 = " << n3_ << endl;
+      cout << "PKM_hT   " << "HLK_: " << HLK_
+           << "    Ea = " << activationEnergy_ << endl;
+      cout << "PKM_hT   " << "specificSurfaceArea_ = " << specificSurfaceArea_
+           << "    refSpecificSurfaceArea_ = " << refSpecificSurfaceArea_
+           << "    ssaFactor_ = " << ssaFactor_ << endl;
+      cout << "PKM_hT   " << "wcRatio_: " << wcRatio_
+           << "\twsRatio_: " << wsRatio_ << endl;
+      cout << "PKM_hT   " << "ngrate: " << ngrate << "\thsrate: " << hsrate
+           << "\tdiffrate: " << diffrate << "\trate_ini: " << rate_ini
+           << "\trate: " << rate << endl;
+      cout << "PKM_hT   " << "wsFactor: " << wsFactor
+           << "\trhFactor: " << rhFactor << "\tarrhenius: " << arrhenius
+           << endl;
+      cout << "PKM_hT   " << "DOR: " << DOR << "\tnewDOR: " << newDOR
+           << "\ttotalDOR: " << totalDOR
+           << "\tinitScaledMass_: " << initScaledMass_
+           << "\tscaledMass_: " << scaledMass_
+           << "\tmassDissolved: " << massDissolved << endl;
+      cout.flush();
+
+      if (verbose_) {
+        cout << "ParrotKillohModel::calculateKineticStep "
+             << "Original scaled mass = " << initScaledMass_
+             << ", dissolved scaled mass = " << massDissolved << endl;
+        cout.flush();
+      }
+
     } else {
-      throw DataException("ParrotKillohModel", "calculateKineticEvent",
+      throw DataException("ParrotKillohModel", "calculateKineticStep",
                           "DOR >= 1.0");
     }
 
@@ -719,120 +557,11 @@
     fex.printException();
     exit(1);
   } catch (out_of_range &oor) {
-    EOBException ex("ParrotKillohModel", "calculateKineticEvent", oor.what(), 0,
+    EOBException ex("ParrotKillohModel", "calculateKineticStep", oor.what(), 0,
                     0);
     ex.printException();
     exit(1);
   }
-=======
-        //cout << "PKM model for " << name_ << "    k1 = " << k1_ << "    k2 = " << k2_ << "    k3 = " << k3_
-        //     << "    pfk = " << pfk_ << "    n1 = " << n1_ << "    n3 = " << n3_
-        //     << "    Ea = " << activationEnergy_ << "    ssaFactor_ = " << ssaFactor_ << "    DOR = " << DOR << endl;
-        //cout.flush();
-
-        if (DOR < 1.0) {
-            // Normal Parrott and Killoh implementation here
-
-            if (fabs(n1_) > 0.0) {
-                ngrate =
-                    (k1_ / n1_) * (1.0 - DOR) * pow((-log(1.0 - DOR)), (1.0 - n1_));
-                ngrate *= (ssaFactor_); // only used for the N+G rate
-
-                if (ngrate < 1.0e-10)
-                    ngrate = 1.0e-10;
-            } else {
-                throw FloatException("ParrotKillohModel", "calculateKineticStep",
-                                     "n1_ = 0.0");
-            }
-
-            hsrate = k3_ * pow((1.0 - DOR), n3_);
-            if (hsrate < 1.0e-10)
-                hsrate = 1.0e-10;
-
-            if (DOR > 0.0) {
-                diffrate = (k2_ * pow((1.0 - DOR), (2.0 / 3.0))) /
-                           (1.0 - pow((1.0 - DOR), (1.0 / 3.0)));
-                if (diffrate < 1.0e-10)
-                    diffrate = 1.0e-10;
-            } else {
-                diffrate = 1.0e9;
-            }
-
-            rate = (ngrate < hsrate) ? ngrate : hsrate;
-            if (diffrate < rate)
-                rate = diffrate;
-
-            rhFactor = pow(((rh - 0.55) / 0.45), 4.0);
-            arrhenius =
-                exp((activationEnergy_ / GASCONSTANT) * ((1.0 / refT_) - (1.0 / T)));
-
-            double rate_ini = rate;
-
-            rate *= (pfk_ * rhFactor * arrhenius); // rate is R @ t-1
-
-            double prod = rate * timestep;
-            newDOR = DOR + prod;
-            wsFactor = 1;
-
-            if (totalDOR > HLK_ * wcRatio_){
-                wsFactor = pow((1 + 3.333 * (HLK_ * wcRatio_ - newDOR)),4);
-                //prod = timestep * rate * pow((1 + 3.333 * (HLK_ * wcRatio_ - newDOR)),4);
-                prod = timestep * rate * wsFactor;
-                newDOR = DOR + prod;
-            }
-
-            scaledMass_ = initScaledMass_ * (1.0 - newDOR);
-            //massDissolved = (newDOR - DOR) * initScaledMass_;
-            massDissolved = initScaledMass_ * prod;
-            scaledMass = scaledMass_;
-
-            cout << "****************** PKM_hT = " << timestep << "    cyc = " << cyc
-                 << "    microPhaseId_ = " << microPhaseId_ << "    microPhase = " << name_
-                 << "    GEMPhaseIndex = " << GEMPhaseId_ << " ******************" << endl;
-            cout << "PKM_hT   " << "pfk_: " << pfk_ << "    k1 = " << k1_ << "    n1 = " << n1_
-                 << "    k2 = " << k2_ << "    k3 = " << k3_ << "    n3 = " << n3_ << endl;
-            cout << "PKM_hT   " << "HLK_: " << HLK_ << "    Ea = " << activationEnergy_ << endl;
-            cout << "PKM_hT   " << "specificSurfaceArea_ = " << specificSurfaceArea_
-                 << "    refSpecificSurfaceArea_ = " << refSpecificSurfaceArea_ << "    ssaFactor_ = " << ssaFactor_ << endl;
-            cout << "PKM_hT   " << "wcRatio_: " << wcRatio_ << "\twsRatio_: " << wsRatio_ << endl;
-            cout << "PKM_hT   " << "ngrate: " << ngrate << "\thsrate: " << hsrate << "\tdiffrate: " << diffrate
-                 << "\trate_ini: " << rate_ini << "\trate: " << rate << endl;
-            cout << "PKM_hT   " << "wsFactor: " << wsFactor << "\trhFactor: " << rhFactor << "\tarrhenius: " << arrhenius << endl;
-            cout << "PKM_hT   " << "DOR: " << DOR << "\tnewDOR: " << newDOR << "\ttotalDOR: " << totalDOR
-                 << "\tinitScaledMass_: " << initScaledMass_ << "\tscaledMass_: " << scaledMass_
-                 << "\tmassDissolved: " << massDissolved << endl;
-            cout.flush();
-
-            if (verbose_) {
-                cout << "ParrotKillohModel::calculateKineticStep "
-                     << "Original scaled mass = " << initScaledMass_
-                     << ", dissolved scaled mass = " << massDissolved << endl;
-                cout.flush();
-            }
-
-        } else {
-            throw DataException("ParrotKillohModel", "calculateKineticStep",
-                                "DOR >= 1.0");
-        }
-
-    } // End of try block
-
-    catch (EOBException eex) {
-        eex.printException();
-        exit(1);
-    } catch (DataException dex) {
-        dex.printException();
-        exit(1);
-    } catch (FloatException fex) {
-        fex.printException();
-        exit(1);
-    } catch (out_of_range &oor) {
-        EOBException ex("ParrotKillohModel", "calculateKineticStep", oor.what(), 0, 0);
-        ex.printException();
-        exit(1);
-    }
-
-    return ;
-}
->>>>>>> 93b60526
-
+
+  return;
+}