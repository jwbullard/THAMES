--- conflicted
+++ resolved
@@ -45,10 +45,6 @@
   activationEnergy_ = 0.0;
   scaledMass_ = 0.0;
   initScaledMass_ = 0.0;
-<<<<<<< HEAD
-  initScaledMoles_ = 0.0;
-=======
->>>>>>> 6c5cadc0
   critDOR_ = 100.0;
   degreeOfReaction_ = 0.0;
 
@@ -145,13 +141,8 @@
   activationEnergy_ = kineticData.activationEnergy;
   scaledMass_ = kineticData.scaledMass;
   initScaledMass_ = kineticData.scaledMass;
-<<<<<<< HEAD
-  initScaledMoles_ = initScaledMass_ / (chemSys_->getDCMolarMass(DCId_));
-  critDOR_ = kineticData.critDOR;
-=======
 
   critDOR_ = dorHcoeff_ * wcRatio_;
->>>>>>> 6c5cadc0
   degreeOfReaction_ = 0.0;
 
   T_ = lattice_->getTemperature();
@@ -176,24 +167,9 @@
   return;
 }
 
-<<<<<<< HEAD
-// void ParrotKillohModel::calculateKineticStep(...) initial
-/*
-void ParrotKillohModel::calculateKineticStep (const double timestep, const
-double temperature, double rh, double &scaledMass, double &massDissolved, int
-cyc, double totalDOR) {
-
-    ///
-    /// Initialize local variables
-    ///
-
-    double T = temperature;
-    double DOR, newDOR;
-=======
 void ParrotKillohModel::calculateKineticStep(const double timestep, double &scaledMass,
                                              double &massDissolved, int cyc,
                                              double totalDOR) {
->>>>>>> 6c5cadc0
 
   ///
   /// Initialize local variables
@@ -201,232 +177,19 @@
 
   double DOR, newDOR;
 
-<<<<<<< HEAD
-    try {
-
-        // @todo BULLARD PLACEHOLDER
-        // Still need to implement constant gas phase composition
-        // Will involve equilibrating gas with aqueous solution
-        //
-        // First step each iteration is to equilibrate gas phase
-        // with the electrolyte, while forbidding anything new
-        // from precipitating.
-
-        if (verbose_) {
-            cout << "ParrotKillohModel::calculateKineticStep for " << name_ <<
-endl; cout.flush();
-        }
-
-        // RH factor is the same for all clinker phases
-
-        /// This is a big kluge for internal relative humidity
-        /// @note Using new gel and interhydrate pore size distribution model
-        ///       which is currently contained in the Lattice object.
-        ///
-        /// Surface tension of water is gamma = 0.072 J/m2
-        /// Molar volume of water is Vm = 1.8e-5 m3/mole
-        /// The Kelvin equation is
-        ///    p/p0 = exp (-4 gamma Vm / d R T) = exp (-6.23527e-7 / (d T))
-        ///
-        ///    where d is the pore diameter in meters and T is absolute
-temperature
-
-        /// Assume a zero contact angle for now.
-        /// @todo revisit the contact angle issue
-
-        //rh = rh > 0.55 ? rh : 0.551;
-        rhFactor = pow(((rh - 0.55) / 0.45), 4.0);
-        if (initScaledMass_ > 0.0) {
-            DOR = (initScaledMass_ - scaledMass_) / initScaledMass_;
-            DOR = min(DOR, 0.99); // prevents DOR from prematurely stopping PK
-calculations
-
-            if (verbose_) {
-                cout << "~~~~>DOR for " << name_ << " = " << DOR << endl;
-                cout.flush();
-            }
-        } else {
-            throw FloatException("ParrotKillohModel", "calculateKineticStep",
-                                 "initScaledMass_ = 0.0");
-        }
-        cDOR = 1.333 * wsRatio_;
-        wsFactor = 1.0;
-        if (DOR > cDOR) {
-            wsFactor += ((4.444 * wsRatio_) - (3.333 * DOR));
-            wsFactor = pow(wsFactor, 4.0);
-        }
-
-        //    wsFactor = 1.0 + (3.333 *
-        //      (pow(((critDOH_[i] * wsRatio_) - DOH),4.0)));
-
-
-        arrhenius =
-            exp((activationEnergy_ / GASCONSTANT) * ((1.0 / refT_) - (1.0 /
-T)));
-
-        //cout << "PKM model for " << name_ << "    k1 = " << k1_ << "    k2 = "
-<< k2_ << "    k3 = " << k3_
-        //     << "    pfk = " << pfk_ << "    n1 = " << n1_ << "    n3 = " <<
-n3_
-        //     << "    Ea = " << activationEnergy_ << "    ssaFactor_ = " <<
-ssaFactor_ << "    DOR = " << DOR << endl;
-        //cout.flush();
-
-        if (DOR < 1.0) {
-            // Normal Parrott and Killoh implementation here
-
-            if (fabs(n1_) > 0.0) {
-                ngrate =
-                    (k1_ / n1_) * (1.0 - DOR) * pow((-log(1.0 - DOR)), (1.0 -
-n1_)); ngrate *= (ssaFactor_); // only used for the N+G rate
-
-                if (ngrate < 1.0e-10)
-                    ngrate = 1.0e-10;
-            } else {
-                throw FloatException("ParrotKillohModel",
-"calculateKineticStep", "n1_ = 0.0");
-            }
-
-            hsrate = k3_ * pow((1.0 - DOR), n3_);
-            if (hsrate < 1.0e-10)
-                hsrate = 1.0e-10;
-
-            if (DOR > 0.0) {
-                diffrate = (k2_ * pow((1.0 - DOR), (2.0 / 3.0))) /
-                           (1.0 - pow((1.0 - DOR), (1.0 / 3.0)));
-                if (diffrate < 1.0e-10)
-                    diffrate = 1.0e-10;
-            } else {
-                diffrate = 1.0e9;
-            }
-
-            rate = (ngrate < hsrate) ? ngrate : hsrate;
-            if (diffrate < rate)
-                rate = diffrate;
-
-            //cout << "ParrotKillohModel::calculateKineticStep for " << name_ <<
-"\tDCId_: " << DCId_
-            //     << "\tmicroPhaseId_: " << microPhaseId_ << endl;
-            //cout << "  dissrate = " << rate << endl;
-            //cout << "    (DOR = " << DOR << ")" << endl;
-            //cout << "    (rhFactor = " << rhFactor << ")" << endl;
-            //cout << "    (arrhenius = " << arrhenius << ")" << endl;
-            //cout << "    (LOI = " << lossOnIgnition_ << ")" << endl;
-            //cout.flush();
-
-            double rate_ini = rate;
-
-            rate *= (pfk_ * wsFactor * rhFactor * arrhenius);
-
-            /// @note This where we can figure out the volume dissolved
-            /// and link it back to the current volume to see how many
-            /// voxels need to dissolve
-            ///
-
-            /// @note This all depends on concept of degree of
-            /// hydration as defined by the PK model
-
-            /// @todo Make this independent of PK model
-
-            //double prod = rate * timestep;
-            //newDOR = DOR + prod;
-            scaledMass_ = initScaledMass_ * (1.0 - newDOR);
-            //massDissolved = (newDOR - DOR) * initScaledMass_;
-            massDissolved = initScaledMass_ * prod;
-            scaledMass = scaledMass_;
-
-            cout << "****************** PKM_hT = " << timestep << "    cyc = "
-<< cyc
-                 << "    microPhaseId_ = " << microPhaseId_ << "    microPhase =
-" << name_
-                 << "    GEMPhaseIndex = " << GEMPhaseId_ << "
-******************" << endl; cout << "PKM_hT   " << "pfk_: " << pfk_ <<
-"\twsFactor: " << wsFactor
-                 << "\trhFactor: " << rhFactor << "\tarrhenius: " << arrhenius
-<< endl; cout << "PKM_hT   " << "HLK_: " << HLK_ << "\twcRatio_: " << wcRatio_
-<< "\twsRatio_: " << wsRatio_ << endl; cout << "PKM_hT   " << "ngrate: " <<
-ngrate << "\thsrate: " << hsrate << "\tdiffrate: " << diffrate
-                 << "\trate_ini: " << rate_ini << "\trate: " << rate << endl;
-            cout << "PKM_hT   " << "DOR: " << DOR << "\tnewDOR: " << newDOR <<
-"\ttotalDOR: " << totalDOR
-                 << "\tinitScaledMass_: " << initScaledMass_ << "\tscaledMass_:
-" << scaledMass_
-                 << "\tmassDissolved: " << massDissolved << endl;
-            cout.flush();
-
-            if (verbose_) {
-                cout << "ParrotKillohModel::calculateKineticStep "
-                     << "Original scaled mass = " << initScaledMass_
-                     << ", dissolved scaled mass = " << massDissolved << endl;
-                cout.flush();
-            }
-
-        } else {
-            throw DataException("ParrotKillohModel", "calculateKineticStep",
-                                "DOR >= 1.0");
-        }
-
-    } // End of try block
-
-    catch (EOBException eex) {
-        eex.printException();
-        exit(1);
-    } catch (DataException dex) {
-        dex.printException();
-        exit(1);
-    } catch (FloatException fex) {
-        fex.printException();
-        exit(1);
-    } catch (out_of_range &oor) {
-        EOBException ex("ParrotKillohModel", "calculateKineticStep", oor.what(),
-0, 0); ex.printException(); exit(1);
-    }
-=======
   double wcFactor = 1.0;
   double ngrate = 1.0e-10;   // Nucleation and growth rate
   double hsrate = 1.0e-10;   // Hydration shell rate
   double diffrate = 1.0e-10; // Diffusion rate
   double rate = 1.0e-10;     // Selected rate
->>>>>>> 6c5cadc0
 
   ///
   /// Determine if this is a normal step or a necessary
   /// tweak from a failed GEM_run call
   ///
 
-<<<<<<< HEAD
-void ParrotKillohModel::calculateKineticStep(const double timestep,
-                                             const double temperature,
-                                             double rh, double &scaledMass,
-                                             double &massDissolved, int cyc,
-                                             double totalDOR) {
-
-  ///
-  /// Initialize local variables
-  ///
-
-  double T = temperature;
-  double DOR, newDOR;
-
-  double wsFactor = 1.0;
-  double rhFactor = 1.0;
-  double arrhenius = 1.0;
-  double ngrate = 1.0e-10;   // Nucleation and growth rate
-  double hsrate = 1.0e-10;   // Hydration shell rate
-  double diffrate = 1.0e-10; // Diffusion rate
-  double rate = 1.0e-10;     // Selected rate
-
-  ///
-  /// Determine if this is a normal step or a necessary
-  /// tweak from a failed GEM_run call
-  ///
-
   try {
 
-=======
-  try {
-
->>>>>>> 6c5cadc0
     // @todo BULLARD PLACEHOLDER
     // Still need to implement constant gas phase composition
     // Will involve equilibrating gas with aqueous solution
@@ -509,25 +272,6 @@
       if (diffrate < rate)
         rate = diffrate;
 
-<<<<<<< HEAD
-      rhFactor = pow(((rh - 0.55) / 0.45), 4.0);
-      arrhenius =
-          exp((activationEnergy_ / GASCONSTANT) * ((1.0 / refT_) - (1.0 / T)));
-
-      double rate_ini = rate;
-
-      rate *= (pfk_ * rhFactor * arrhenius); // rate is R @ t-1
-
-      double prod = rate * timestep;
-      newDOR = DOR + prod;
-      wsFactor = 1;
-
-      if (totalDOR > HLK_ * wcRatio_) {
-        wsFactor = pow((1 + 3.333 * (HLK_ * wcRatio_ - newDOR)), 4);
-        // prod = timestep * rate * pow((1 + 3.333 * (HLK_ * wcRatio_ -
-        // newDOR)),4);
-        prod = timestep * rate * wsFactor;
-=======
       //rhFactor = pow(((rh - 0.55) / 0.45), 4.0);
       //arrhenius =
       //    exp((activationEnergy_ / GASCONSTANT) * ((1.0 / refT_) - (1.0 / T_)));
@@ -545,7 +289,6 @@
         // prod = timestep * rate * pow((1 + 3.333 * (critDOR_ -
         // newDOR)),4);
         prod = timestep * rate * wcFactor;
->>>>>>> 6c5cadc0
         newDOR = DOR + prod;
       }
 
@@ -565,11 +308,7 @@
       cout << "PKM_hT   " << "pfk_: " << pfk_ << "    k1 = " << k1_
            << "    n1 = " << n1_ << "    k2 = " << k2_ << "    k3 = " << k3_
            << "    n3 = " << n3_ << endl;
-<<<<<<< HEAD
-      cout << "PKM_hT   " << "HLK_: " << HLK_
-=======
       cout << "PKM_hT   " << "dorHcoeff_: " << dorHcoeff_
->>>>>>> 6c5cadc0
            << "    Ea = " << activationEnergy_ << endl;
       cout << "PKM_hT   " << "specificSurfaceArea_ = " << specificSurfaceArea_
            << "    refSpecificSurfaceArea_ = " << refSpecificSurfaceArea_
@@ -579,13 +318,8 @@
       cout << "PKM_hT   " << "ngrate: " << ngrate << "\thsrate: " << hsrate
            << "\tdiffrate: " << diffrate << "\trate_ini: " << rate_ini
            << "\trate: " << rate << endl;
-<<<<<<< HEAD
-      cout << "PKM_hT   " << "wsFactor: " << wsFactor
-           << "\trhFactor: " << rhFactor << "\tarrhenius: " << arrhenius
-=======
       cout << "PKM_hT   " << "wcFactor: " << wcFactor
            << "\trhFactor_: " << rhFactor_ << "\tarrhenius_: " << arrhenius_
->>>>>>> 6c5cadc0
            << endl;
       cout << "PKM_hT   " << "DOR: " << DOR << "\tnewDOR: " << newDOR
            << "\ttotalDOR: " << totalDOR
