/**
@file  KineticController.cc
@brief Method definitions for the KineticController class.

*/
#include "KineticController.h"

KineticController::KineticController() {
  temperature_ = 293.15;

  // default temperature (K)
  refT_ = 293.15;

  ///
  /// Clear out the vectors so they can be populated with values from the
  ///

  numPhases_ = 0;
  chemSys_ = NULL;
  lattice_ = NULL;
  phaseKineticModel_.clear();
  name_.clear();
  initScaledMass_.clear();
  scaledMass_.clear();
  specificSurfaceArea_.clear();
  refSpecificSurfaceArea_.clear();
  isKinetic_.clear();
  // waterId_ = 1;
  ICNum_ = 0;
  ICName_.clear();
  DCNum_ = 0;
  DCName_.clear();
  GEMPhaseNum_ = 0;

  ///
  /// The default is to not have sulfate attack or leaching, so we set the
  /// default time for initiating these simulations to an absurdly large value:
  /// 10 billion hours or 114K years
  ///

  sulfateAttackTime_ = 1.0e10;
  leachTime_ = 1.0e10;
  iniAttackTime_ = 1.0e10;

  verbose_ = warning_ = false;

  return;
}

KineticController::KineticController(ChemicalSystem *cs, Lattice *lattice,
                                     const string &jsonFileName,
                                     const bool verbose, const bool warning)
    : chemSys_(cs), lattice_(lattice) {
  ///
  /// Clear out the vectors so they can be populated with values from the
  ///

  numPhases_ = 0;
  phaseKineticModel_.clear();
  name_.clear();
  isKinetic_.clear();

  // Set the verbose and warning flags

#ifdef DEBUG
  verbose_ = true;
  warning_ = true;
  cout << "KineticController::KineticController Constructor" << endl;
  cout.flush();
#else
  verbose_ = verbose;
  warning_ = warning;
#endif

  ///
  /// Default temperature in the PK model is 20 C (or 293 K)
  ///

  temperature_ = 293.15;
  refT_ = 293.15;

  ///
  /// Clear out the vectors so they can be populated with values from the
  /// JSON input file
  ///

  name_.clear();
  microPhaseId_.clear();

  ///
  /// The default is to not have sulfate attack or leaching, so we set the
  /// default time for initiating these simulations to an absurdly large value:
  /// 10 billion hours or 114K years
  ///

  sulfateAttackTime_ = 1.0e10;
  leachTime_ = 1.0e10;
  iniAttackTime_ = 1.0e10;

  ///
  /// Open the input JSON file for kinetic data and parse it
  ///

  string jsonext = ".json";
  size_t foundjson;
  foundjson = jsonFileName.find(jsonext);
  try {
    if (foundjson != string::npos) {
      if (verbose_) {
        cout << "KineticModel data file is a JSON file" << endl;
      }
      parseDoc(jsonFileName);
    } else {
      throw FileException("KineticModel", "KineticModel", jsonFileName,
                          "NOT in JSON format");
    }
  } catch (FileException fex) {
    fex.printException();
    exit(1);
  } catch (DataException dex) {
    dex.printException();
    exit(1);
  }

  int microPhaseId;

  if (verbose_) {
    cout << "KineticController::KineticController Finished reading "
            "chemistry.json "
         << endl;
    int size = microPhaseId_.size();
    for (int i = 0; i < size; ++i) {
      microPhaseId = microPhaseId_[i];
      if (isKinetic_[i]) {
        cout << "KineticController::KineticController kinetic phase "
             << microPhaseId << endl;
        cout << "KineticController::KineticController     name = "
             << chemSys_->getMicroPhaseName(microPhaseId) << endl;
      }
    }
    cout.flush();
  }

  // Assign the DC index for water

  // waterId_ = chemSys_->getDCId(WaterDCName);
  ICNum_ = chemSys_->getNumICs();
  DCNum_ = chemSys_->getNumDCs();
  ICName_ = chemSys_->getICName();
  DCName_ = chemSys_->getDCName();
  GEMPhaseNum_ = chemSys_->getNumGEMPhases();

  ICMoles_.resize(ICNum_, 0.0);
  ICMolesTot_.resize(ICNum_, 0.0);
  DCMoles_.resize(DCNum_, 0.0);
  DCMolesIni_.resize(DCNum_, 0.0);

  calcPhaseMasses();

  waterDCId_ = chemSys_->getDCId("H2O@");

  pKMsize_ = phaseKineticModel_.size();
  impurity_K2O_.resize(pKMsize_, 0);
  impurity_Na2O_.resize(pKMsize_, 0);
  impurity_Per_.resize(pKMsize_, 0);
  impurity_SO3_.resize(pKMsize_, 0);

  impurityDCID_.clear();
  impurityDCID_.push_back(chemSys_->getDCId("K2O"));
  impurityDCID_.push_back(chemSys_->getDCId("Na2O"));
  impurityDCID_.push_back(chemSys_->getDCId("Per")); // 170
  impurityDCID_.push_back(chemSys_->getDCId("SO3"));

  // initScaledMass_, scaledMass_ & scaledMassIni_ are
  // initialized in KineticController::parseMicroPhase :
  // initScaledMass_.push_back(0.0);
  // scaledMass_.push_back(0.0);
  // scaledMassIni_.push_back(0.0);

  string modelName;
  int phID;
  initScaledCementMass_ = 0;
  cout << endl
       << "KineticController::KineticController(...) :" << endl;
  cout << "  - only these phases (controlled by the P-K model) "
          "contribute to initScaledCementMass_ & scaledCementMass_ :"
       << endl;

  for (int i = 0; i < pKMsize_; i++) {
    modelName = phaseKineticModel_[i]->getModelName();
    // cout << endl << "    modelName = " << modelName << endl;
    if (modelName == "ParrotKillohModel") {
      phID = phaseKineticModel_[i]->getMicroPhaseId();
      initScaledCementMass_ += chemSys_->getMicroPhaseMass(phID);
      cout << "      microPhaseID/microPhaseName/microPhaseMass : " << setw(3)
           << right << phID << " / " << setw(15) << left
           << phaseKineticModel_[i]->getName() << " / "
           << chemSys_->getMicroPhaseMass(phID) << " g" << endl;
      chemSys_->setIsParrotKilloh(phID);
    }
  }
  cout << endl
       << "      initScaledCementMass_ = " << initScaledCementMass_
       << " g (same value for scaledCementMass_)" << endl;
  chemSys_->setInitScaledCementMass(initScaledCementMass_);

  hydTimeIni_ = 0;

  return;
}

KineticController::~KineticController() {
  for (int midx = 0; midx < pKMsize_; ++midx) {
    delete phaseKineticModel_[midx];
  }
}

void KineticController::parseDoc(const string &docName) {
  int numEntry = -1; // Tracks number of solid phases

  ///
  /// The kineticData structure is used to temporarily hold parsed data
  /// for a given phase before the data are loaded permanently into class
  /// members.
  ///

  struct KineticData kineticData;

  /// Test for JSON existence

  ifstream f(docName.c_str());

  /// Parse the JSON file all at once
  json data = json::parse(f);
  f.close();

  try {

    /// Get an iterator to the root node of the JSON file
    /// @todo Add a better JSON validity check.

    json::iterator it = data.find("environment");
    json::iterator cdi = it.value().begin();

    // Test for non-emptiness
    if (cdi == it.value().end() || it == data.end()) {
      throw FileException("Controller", "parseDoc", docName, "Empty JSON file");
    }

    cdi = it.value().find("temperature");
    temperature_ = cdi.value();
    cdi = it.value().find("reftemperature");
    refT_ = cdi.value();

    it = data.find("microstructure");

    /// Each phase is a more complicated grouping of data that
    /// has a separate method for parsing.

    try {
      parseMicroPhases(it, numEntry, kineticData);
    } catch (DataException dex) {
      throw dex;
    }

    /// Push a copy of the isKinetic vector to the ChemicalSystem

    chemSys_->setIsKinetic(isKinetic_);

  } catch (FileException fex) {
    fex.printException();
    exit(1);
  }

  /// All kinetic components have been parsed now.  Next, this block tries
  /// to handle pozzolanic effects (loi, SiO2 content, etc.) on any other
  /// kinetic phases

  setPozzEffectOnPK();

  return;
}

void KineticController::parseMicroPhases(const json::iterator it, int &numEntry,
                                         struct KineticData &kineticData) {
  string testname;
  bool kineticfound = false;
  bool ispozz = false;
  bool isParrotKilloh = false;

  json::iterator cdi = it.value().find("phases");
  json::iterator p = cdi.value().begin();

  for (int i = 0; i < (int)(cdi.value().size()); ++i) {
    initKineticData(kineticData);
    isKinetic_.push_back(false);
    p = cdi.value()[i].find("thamesname");
    testname = p.value();
    kineticData.name = testname;
    kineticData.microPhaseId = chemSys_->getMicroPhaseId(testname);
    kineticfound = ispozz = isParrotKilloh = false;

    p = cdi.value()[i].find("kinetic_data");
    if (p != cdi.value()[i].end()) {
      numEntry += 1;
      kineticfound = true;
      isKinetic_[isKinetic_.size() - 1] = true;
      kineticData.GEMPhaseId =
          chemSys_->getMicroPhaseToGEMPhase(kineticData.microPhaseId, 0);
      kineticData.DCId =
          chemSys_->getMicroPhaseDCMembers(kineticData.microPhaseId, 0);

      ///
      /// Kinetic data are grouped together,
      /// so there is a method written just for parsing that grouping
      ///

      try {
        parseKineticData(p, kineticData);
      } catch (DataException dex) {
        throw dex;
      }
    }
    if (kineticfound) {
      kineticData.scaledMass =
          chemSys_->getMicroPhaseMass(kineticData.microPhaseId);
      kineticData.temperature = temperature_;
      kineticData.reftemperature = refT_;
<<<<<<< HEAD
=======
      // cout << "HEY! Surface area multiplier for " << kineticData.name << " is "
      //      << kineticData.surfaceAreaMultiplier << endl;
>>>>>>> 26f61aad
      makeModel(kineticData);
    }

    /// Some items should be added to vectors whether kinetically controlled or
    /// not

    name_.push_back(kineticData.name);
    microPhaseId_.push_back(kineticData.microPhaseId);
    initScaledMass_.push_back(0.0);
    scaledMass_.push_back(0.0);
    scaledMassIni_.push_back(0.0);
  }

  return;
}

void KineticController::parseKineticData(const json::iterator p,
                                         struct KineticData &kineticData) {
  bool typefound = false;

  try {
    json::iterator pp = p.value().find("type");
    kineticData.type = pp.value();
    if (kineticData.type == ParrotKillohType) {
      typefound = true;
      try {
        parseKineticDataForParrotKilloh(p, kineticData);
      } catch (DataException dex) {
        throw dex;
      }
    } else if (kineticData.type == StandardType) {
      typefound = true;
      try {
        parseKineticDataForStandard(p, kineticData);
      } catch (DataException dex) {
        throw dex;
      }
    } else if (kineticData.type == PozzolanicType) {
      typefound = true;
      try {
        parseKineticDataForPozzolanic(p, kineticData);
      } catch (DataException dex) {
        throw dex;
      }
    } else {
      throw HandleException("KineticController", "parseKineticData", "type",
                            "Model type not found");
    }

    if (!typefound) {
      throw HandleException("KineticController", "parseKineticData", "type",
                            "Model type not specified");
    }
  } catch (HandleException hex) {
    hex.printException();
  }

  return;
}

void KineticController::parseKineticDataForParrotKilloh(
    const json::iterator p, struct KineticData &kineticData) {

  if (verbose_) {
    cout << "--->Parsing PK data for " << kineticData.name << endl;
    cout.flush();
  }

  // Parrot-Killoh k1 parameter is like a rate const
  // Conventionally given in units of g per day
  // Immediately convert to units of g per h within model
  json::iterator pp = p.value().find("k1");
  kineticData.k1 = pp.value();
  // kineticData.k1 *= DAY_PER_H;

  // Parrot-Killoh k2 parameter
  // Conventionally given in units of g per day
  // Immediately convert to units of g per h within model
  pp = p.value().find("k2");
  kineticData.k2 = pp.value();
  // kineticData.k2 *= DAY_PER_H;

  // Parrot-Killoh k3 parameter
  // Conventionally given in units of g per day
  // Immediately convert to units of g per h within model
  pp = p.value().find("k3");
  kineticData.k3 = pp.value();
  // kineticData.k3 *= DAY_PER_H;

  // Parrot-Killoh n1 parameter
  pp = p.value().find("n1");
  kineticData.n1 = pp.value();

  // Parrot-Killoh n3 parameter
  pp = p.value().find("n3");
  kineticData.n3 = pp.value();

  // Parrot-Killoh DOR_Hcoeff parameter
  pp = p.value().find("dorHcoeff");
  kineticData.dorHcoeff = pp.value();

  // Activation energy
  pp = p.value().find("activationEnergy");
  kineticData.activationEnergy = pp.value();

  return;
}

void KineticController::parseKineticDataForStandard(
    const json::iterator p, struct KineticData &kineticData) {

  if (verbose_) {
    cout << "--->Parsing standard kinetic data for " << kineticData.name
         << endl;
    cout.flush();
  }

  // How much to multiply the microstructure phase's surface
  // area to account for unresolved structure, roughness, etc.
  // This is an optional input, default value is 1.0
  json::iterator pp = p.value().find("surfaceAreaMultiplier");
  if (pp != p.value().end()) {
    kineticData.surfaceAreaMultiplier = pp.value();
  } else {
    kineticData.surfaceAreaMultiplier = 1.0;
  }

  // Dissolution rate constant input with units (mol/m2/s)
  // But immediately convert it to mol/m2/h within model
  pp = p.value().find("dissolutionRateConst");
  if (pp != p.value().end()) {
    kineticData.dissolutionRateConst = pp.value();
    kineticData.dissolutionRateConst *= S_PER_H;
  } else {
    throw DataException("KineticController", "parseKineticDataForStandard",
                        "dissolutionRateConst not found");
  }

  // Rate constant for early-age diffusion input with units (mol/m2/s)
  // But immediately convert it to mol/m2/h within model
  pp = p.value().find("diffusionRateConstEarly");
  if (pp != p.value().end()) {
    kineticData.diffusionRateConstEarly = pp.value();
    kineticData.diffusionRateConstEarly *= S_PER_H;
  } else {
    throw DataException("KineticController", "parseKineticDataForStandard",
                        "diffusionRateConstEarly not found");
  }

  // Dissolution rate constant input with units (mol/m2/s)
  // But immediately convert it to mol/m2/h within model
  pp = p.value().find("diffusionRateConstLate");
  if (pp != p.value().end()) {
    kineticData.diffusionRateConstLate = pp.value();
    kineticData.diffusionRateConstLate *= S_PER_H;
  } else {
    kineticData.diffusionRateConstLate = kineticData.diffusionRateConstEarly;
    cout << "WARNING: For " << kineticData.name
         << " diffusionRateConstLate not found; setting it to "
            "diffusionRateConstEarly"
         << endl;
  }

  // Number of DC units produced in dissociation reaction
  pp = p.value().find("dissolvedUnits");
  if (pp != p.value().end()) {
    kineticData.dissolvedUnits = pp.value();
  } else {
    kineticData.dissolvedUnits = 1.0;
    cout << "WARNING: For " << kineticData.name
         << " dissolvedUnits not found; setting it to 1" << endl;
  }

  // Exponent on  the saturation index in the rate equation
  pp = p.value().find("siexp");
  if (pp != p.value().end()) {
    kineticData.siexp = pp.value();
  } else {
    kineticData.sio2 = 1.0;
    cout << "WARNING: For " << kineticData.name
         << " sio2 not found; setting it to 1" << endl;
  }

  // Exponent on  the driving force term in the rate equation
  pp = p.value().find("dfexp");
  if (pp != p.value().end()) {
    kineticData.dfexp = pp.value();
  } else {
    kineticData.dfexp = 1.0;
    cout << "WARNING: For " << kineticData.name
         << " dfexp not found; setting it to 1" << endl;
  }

  // Loss on ignition of the material
  pp = p.value().find("loi");
  if (pp != p.value().end()) {
    kineticData.loi = pp.value();
  } else {
    kineticData.loi = 1.0e-6;
    cout << "WARNING: For " << kineticData.name
         << " loi not found; setting it to 1.0e-6" << endl;
  }

  // Activation energy for dissolution
  pp = p.value().find("activationEnergy");
  if (pp != p.value().end()) {
    kineticData.activationEnergy = pp.value();
  } else {
    throw DataException("KineticController", "parseKineticDataForStandard",
                        "activationEnergy not found");
  }

  return;
}

void KineticController::parseKineticDataForPozzolanic(
    const json::iterator p, struct KineticData &kineticData) {

  if (verbose_) {
    cout << "--->Parsing pozzolanic data for " << kineticData.name << endl;
    cout.flush();
  }

  // How much to multiply the microstructure phase's surface
  // area to account for unresolved structure, roughness, etc.
  // This is an optional input, default value is 1.0
  json::iterator pp = p.value().find("surfaceAreaMultiplier");
  if (pp != p.value().end()) {
    kineticData.surfaceAreaMultiplier = pp.value();
  } else {
    kineticData.surfaceAreaMultiplier = 1.0;
  }

  // Dissolution rate constant input with units (mol/m2/s)
  // But immediately convert it to mol/m2/h within model
  pp = p.value().find("dissolutionRateConst");
  if (pp != p.value().end()) {
    kineticData.dissolutionRateConst = pp.value();
    kineticData.dissolutionRateConst *= S_PER_H;
  } else {
    throw DataException("KineticController", "parseKineticDataForPozzolanic",
                        "dissolutionRateConst not found");
  }

  // Early-age diffusion rate constant input with units (mol/m2/s)
  // But immediately convert it to mol/m2/h within model
  pp = p.value().find("diffusionRateConstEarly");
  if (pp != p.value().end()) {
    kineticData.diffusionRateConstEarly = pp.value();
    kineticData.diffusionRateConstEarly *= S_PER_H;
  } else {
    throw DataException("KineticController", "parseKineticDataForPozzolanic",
                        "diffusionRateConstEarly not found");
  }

  // Later-age diffusion rate constant input with units (mol/m2/s)
  // But immediately convert it to mol/m2/h within model
  pp = p.value().find("diffusionRateConstLate");
  if (pp != p.value().end()) {
    kineticData.diffusionRateConstLate = pp.value();
    kineticData.diffusionRateConstLate *= S_PER_H;
  } else {
    kineticData.diffusionRateConstLate = kineticData.diffusionRateConstEarly;
    cout << "WARNING: For " << kineticData.name
         << " diffusionRateConstLate not found; setting it to "
            "diffusionRateConstEarly"
         << endl;
  }

  // Number of DC units produced in dissociation reaction
  pp = p.value().find("dissolvedUnits");
  if (pp != p.value().end()) {
    kineticData.dissolvedUnits = pp.value();
  } else {
    kineticData.dissolvedUnits = 1.0;
    cout << "WARNING: For " << kineticData.name
         << " dissolvedUnits not found; setting it to 1" << endl;
  }

  // Exponent on the saturation index in the rate equation
  pp = p.value().find("siexp");
  if (pp != p.value().end()) {
    kineticData.siexp = pp.value();
  } else {
    kineticData.siexp = 1.0;
    cout << "WARNING: For " << kineticData.name
         << " siexp not found; setting it to 1" << endl;
  }

  // Exponent on the driving force term in the rate equation
  pp = p.value().find("dfexp");
  if (pp != p.value().end()) {
    kineticData.dfexp = pp.value();
  } else {
    kineticData.dfexp = 1.0;
    cout << "WARNING: For " << kineticData.name
         << " dfexp not found; setting it to 1" << endl;
  }

  // Exponent on the degree of reaction term in the diffusion rate equation
  pp = p.value().find("dorexp");
  if (pp != p.value().end()) {
    kineticData.dorexp = pp.value();
  } else {
    kineticData.dorexp = 1.0;
    cout << "WARNING: For " << kineticData.name
         << " dorexp not found; setting it to 1" << endl;
  }

  // Exponent on the hydroxy ion activity in the rate equation
  pp = p.value().find("ohexp");
  if (pp != p.value().end()) {
    kineticData.ohexp = pp.value();
  } else {
    kineticData.ohexp = 1.0;
    cout << "WARNING: For " << kineticData.name
         << " ohexp not found; setting it to 1" << endl;
  }

  // SiO2 mass fraction in the material
  pp = p.value().find("sio2");
  if (pp != p.value().end()) {
    kineticData.sio2 = pp.value();
    // } else {
    //   throw DataException("KineticController",
    //   "parseKineticDataForPozzolanic",
    //                       "sio2 not found");
  }

  // Al2O3 mass fraction in the material
  pp = p.value().find("al2o3");
  if (pp != p.value().end()) {
    kineticData.al2o3 = pp.value();
    // } else {
    //   throw DataException("KineticController",
    //   "parseKineticDataForPozzolanic",
    //                       "al2o3 not found");
  }

  // CaO mass fraction in the material
  pp = p.value().find("cao");
  if (pp != p.value().end()) {
    kineticData.cao = pp.value();
    // } else {
    //   throw DataException("KineticController",
    //   "parseKineticDataForPozzolanic",
    //                       "cao not found");
  }

  // Loss on ignition of the material
  pp = p.value().find("loi");
  if (pp != p.value().end()) {
    kineticData.loi = pp.value();
    // } else {
    //   throw DataException("KineticController",
    //   "parseKineticDataForPozzolanic",
    //                       "loi not found");
  }

  pp = p.value().find("activationEnergy");
  if (pp != p.value().end()) {
    kineticData.activationEnergy = pp.value();
  } else {
    throw DataException("KineticController", "parseKineticDataForPozzolanic",
                        "activationEnergy not found");
  }

  return;
}

void KineticController::calcPhaseMasses(void) {
  int microPhaseId;
  double pscaledMass = 0.0;

  int size = microPhaseId_.size();

  for (int i = 0; i < size; i++) {
    microPhaseId = microPhaseId_[i];
    if (microPhaseId != VOIDID && microPhaseId != ELECTROLYTEID) {
      pscaledMass = chemSys_->getMicroPhaseMass(microPhaseId);
      scaledMass_[i] = pscaledMass;
      initScaledMass_[i] = pscaledMass;
      scaledMassIni_[i] = pscaledMass;

      // Setting the phase mass will also automatically calculate the phase
      // volume

      if (verbose_) {
        cout
            << "KineticController::getPhaseMasses reads solid micphase mass of "
            << chemSys_->getMicroPhaseName(microPhaseId) << " as "
            << initScaledMass_[i] << endl;
        cout.flush();
      }
    }
  }

  return;
}

double KineticController::getSolidMass(void) {
  int microPhaseId;
  double totmass = 0.0;
  int size = microPhaseId_.size();
  for (int i = 0; i < size; i++) {
    microPhaseId = microPhaseId_[i];
    if (microPhaseId != VOIDID && microPhaseId != ELECTROLYTEID) {
      totmass += chemSys_->getMicroPhaseMass(microPhaseId);
    }
  }

  return (totmass);
}

void KineticController::makeModel(struct KineticData &kineticData) {
  KineticModel *km = NULL;

  if (kineticData.type == ParrotKillohType) {
    // Read remaining Parrot and Killoh model parameters
    km = new ParrotKillohModel(chemSys_, lattice_, kineticData, verbose_,
                               warning_);
  } else if (kineticData.type == StandardType) {
    // Read remaining pozzolanic model parameters
    km = new StandardKineticModel(chemSys_, lattice_, kineticData, verbose_,
                                  warning_);
  } else if (kineticData.type == PozzolanicType) {
    // Read remaining pozzolanic model parameters
    km = new PozzolanicModel(chemSys_, lattice_, kineticData, verbose_,
                             warning_);
  }

  phaseKineticModel_.push_back(km);

  return;
}

void KineticController::setPozzEffectOnPK(void) {

  /// @todo This is the block where the influence of some components on the
  /// kinetic parameters of other components can be set.

  double refloi = 0.8;
  double loi = refloi;
  double maxloi = refloi;
  double sio2val = 0.94;
  double refsio2val = 0.94;
  double betval = 29.0;
  double refbetval = 29.0;
  // double minpozzeffect = 1000.0;
  double minpozzeffect = 1.0;
  double pozzeffect = 1.0;

  int size = phaseKineticModel_.size();

  for (int midx = 0; midx < size; ++midx) {
    loi = phaseKineticModel_[midx]->getLossOnIgnition();
    if (loi > maxloi)
      maxloi = loi;
    if (phaseKineticModel_[midx]->getType() == PozzolanicType) {
      sio2val = phaseKineticModel_[midx]->getSio2();
      betval = phaseKineticModel_[midx]->getSpecificSurfaceArea();
      refbetval = phaseKineticModel_[midx]->getRefSpecificSurfaceArea();
      pozzeffect = pow((sio2val / refsio2val), 2.0) * (betval / refbetval);
      if (pozzeffect < minpozzeffect)
        minpozzeffect = pozzeffect;
      cout << endl
           << "KineticController::setPozzEffectOnPK for midx = " << midx
           << " (microPhaseId =  "
           << phaseKineticModel_[midx]->getMicroPhaseId()
           << ", microPhaseName = " << phaseKineticModel_[midx]->getName()
           << endl;

      cout << "  Ref LOI = " << refloi << endl;
      cout << "  LOI     = " << loi << endl;
      cout << "  Max LOI = " << maxloi << endl;
      cout << "  SiO2     = " << sio2val << endl;
      cout << "  Ref SiO2 = " << refsio2val << endl;
      cout << "  BET      = " << betval << endl;
      cout << "  Ref BET  = " << refbetval << endl;
      cout << "  Pozz Effect     = " << pozzeffect << endl;
      cout << "  Min Pozz Effect = " << minpozzeffect << endl;
      cout.flush();
    }
  }

  minpozzeffect *= (refloi / maxloi);

  /// The way this is set up, 0.0 <= refloi / maxloi <= 1.0
  for (int midx = 0; midx < size; ++midx) {
    if (phaseKineticModel_[midx]->getType() == ParrotKillohType) {
      phaseKineticModel_[midx]->setPfk(minpozzeffect);
    }
  }

  return;
}

void KineticController::calculateKineticStep(double time, const double timestep, int cyc) {
  ///
  /// Initialize local variables
  ///
  ///

  int i;

  // double massDissolved = 0.0;
  cout << scientific << setprecision(15);
  ///
  /// Determine if this is a normal step or a necessary
  /// tweak from a failed GEM_run call
  ///

  // vector<int> impurityDCID;
  // impurityDCID.clear();
  // impurityDCID.push_back(chemSys_->getDCId("K2O"));
  // impurityDCID.push_back(chemSys_->getDCId("Na2O"));
  // impurityDCID.push_back(chemSys_->getDCId("Per")); // 170
  // impurityDCID.push_back(chemSys_->getDCId("SO3"));

  // cout << endl << "impurityDCID : " << endl;
  // for(i = 0; i < chemSys_->getNumMicroImpurities(); i++){
  //     cout << i << "\t" << impurityDCID[i] << endl; cout.flush();
  // }
  // cout << endl ;

  double totMassImpurity, massImpurity;

  int DCId;
  // int pKMsize = phaseKineticModel_.size();
  // static vector<double> scaledMassIni;
  double keepNumDCMoles;
  vector<int> phaseDissolvedId;
  phaseDissolvedId.resize(pKMsize_, 0);
  double numDCMolesDissolved, scaledMass, massDissolved;

  double hyd_time = hydTimeIni_ + timestep;

  for (i = 0; i < ICNum_; i++) {
    ICMoles_[i] = 0.0;
  }

  chemSys_->initDCLowerLimit(0); // check!

  bool doTweak = (chemSys_->getTimesGEMFailed() > 0) ? true : false;

  if (doTweak) {
    // hyd_time = hydTimeIni_ + timestep;
    if (verbose_) {
      cout << endl
           << "  KineticController::calculateKineticStep - tweak cyc = " << cyc
           << " :  hyd_time = " << hyd_time
           << "   hydTimeIni_ = " << hydTimeIni_ << "   timestep = " << timestep
           << endl;
    }
    for (int midx = 0; midx < pKMsize_; ++midx) {
      phaseDissolvedId[midx] = phaseKineticModel_[midx]->getMicroPhaseId();
      chemSys_->setMicroPhaseMass(phaseDissolvedId[midx], scaledMassIni_[midx]);
      if (verbose_) {
        cout << "     midx = " << midx
             << "     scaledMassIni[midx] = " << scaledMassIni_[midx]
             << "     microPhaseName = " << phaseKineticModel_[midx]->getName()
             << endl;
      }
    }

    for (i = 0; i < DCNum_; i++) {
      DCMoles_[i] = DCMolesIni_[i];
    }

  } else {

    // hyd_time = hydTimeIni_ + timestep;
    cout << endl
         << "  KineticController::calculateKineticStep - cyc = " << cyc
         << " :  hyd_time = " << hyd_time << "   hydTimeIni_ = " << hydTimeIni_
         << "   timestep = " << timestep << endl;

    for (int midx = 0; midx < pKMsize_; ++midx) {
      phaseDissolvedId[midx] = phaseKineticModel_[midx]->getMicroPhaseId();
      scaledMassIni_[midx] =
          chemSys_->getMicroPhaseMass(phaseDissolvedId[midx]);
      if (verbose_) {
        cout << "    midx = " << midx
             << "     scaledMassIni[midx] = " << scaledMassIni_[midx]
             << "     microPhaseName = " << phaseKineticModel_[midx]->getName()
             << endl;
      }
    }

    for (i = 0; i < DCNum_; i++) {
      DCMoles_[i] = chemSys_->getDCMoles(i);
      DCMolesIni_[i] = DCMoles_[i];
    }
  }

  if ( hyd_time < iniAttackTime_) {

    try {
      // cout << "  KineticController::calculateKineticStep     hyd_time = "
      //      << hyd_time << "\tcyc = " << cyc << endl;

      // if (!doTweak) {
      //  @todo BULLARD PLACEHOLDER
      //  Still need to implement constant gas phase composition
      //  Will involve equilibrating gas with aqueous solution
      //
      //  First step each iteration is to equilibrate gas phase
      //  with the electrolyte, while forbidding anything new
      //  from precipitating.

      /// This is a big kluge for internal relative humidity
      /// @note Using new gel and interhydrate pore size distribution model
      ///       which is currently contained in the Lattice object.
      ///
      /// Surface tension of water is gamma = 0.072 J/m2
      /// Molar volume of water is Vm = 1.8e-5 m3/mole
      /// The Kelvin equation is
      ///    p/p0 = exp (-4 gamma Vm / d R T) = exp (-6.23527e-7 / (d T))
      ///
      ///    where d is the pore diameter in meters and T is absolute
      ///    temperature

      /// Assume a zero contact angle for now.
      /// @todo revisit the contact angle issue

      /// Loop over all kinetic models

      //*******
      double totalDOR = 0;

      /// @note The totalDOR is defined only as the combined degree of hydration
      /// of "cement" components, which the user defines. This is intended to
      /// be only portland cement clinker components

      if (initScaledCementMass_ > 0) {
        totalDOR = (initScaledCementMass_ - chemSys_->getScaledCementMass()) /
            initScaledCementMass_;
      } else {
        int numPKMphases = 0;
        for (int midx = 0; midx < pKMsize_; ++midx) {
          if (phaseKineticModel_[midx]->getModelName() == "ParrotKillohModel")
            numPKMphases++;
        }

        // This next block only if there are ParrotKilloh model phases
        if (numPKMphases > 0) {

          cout << endl
               << "     KineticController::calculateKineticStep error - "
                  "initScaledCementMass_ = 0 "
                  "while numPKMphases = "
               << numPKMphases << " :" << endl;
          for (int midx = 0; midx < pKMsize_; ++midx) {
            phaseDissolvedId[midx] =
                phaseKineticModel_[midx]->getMicroPhaseId();
            scaledMassIni_[midx] =
                chemSys_->getMicroPhaseMass(phaseDissolvedId[midx]);
            cout << "     midx = " << midx
                 << "     scaledMassIni[midx] = " << scaledMassIni_[midx]
                    << "     microPhaseName = "
                    << phaseKineticModel_[midx]->getName() << endl;
          }
          cout << endl
               << "        cyc/doTweak/timesGEMFailed : " << cyc << " / "
               << doTweak << " / " << chemSys_->getTimesGEMFailed() << endl;
          throw FloatException("KineticController", "calculateKineticStep",
                               "initScaledCementMass_ = 0");
        }
      }

      if (totalDOR < 0) {
        cout << endl
             << "     KineticController::calculateKineticStep error : totalDOR "
                "< 0"
             << endl;
        cout << endl
             << "        cyc/doTweak/timesGEMFailed : " << cyc << " / "
             << doTweak << " / " << chemSys_->getTimesGEMFailed() << endl;
        cout << endl
             << "        initScaledCementMass_/scaledCementMass/totalDOR : "
             << initScaledCementMass_ << " / "
             << chemSys_->getScaledCementMass() << " / " << totalDOR << endl;
        throw DataException("KineticController", "calculateKineticStep",
                            "totalDOR < 0");
      }
      if (!doTweak) {
        cout << "  KineticController::calculateKineticStep - cyc = " << cyc
             << " :  scaledCementMass = " << chemSys_->getScaledCementMass()
             << "   totalDOR = " << totalDOR << endl;
      }

      //*******

      double dcmoles;
      bool runKM = true;

      for (int midx = 0; midx < pKMsize_; ++midx) {
        scaledMass = scaledMassIni_[midx];
        runKM = true;
        if (scaledMass == 0.0 &&
            phaseKineticModel_[midx]->getModelName() == "ParrotKillohModel") {
          runKM = false;
        }

        if (runKM) {
          DCId = phaseKineticModel_[midx]->getDCId();

          // ONLY HERE IS WHERE WE CALCULATE THE SURFACE AREA EACH CYCLE
          // THIS WAY WE ONLY CALCULATE THE ONES WE NEED
          /// @todo Maybe we can do this more efficiently, like just updating
          /// the
          ///         local changes instead of recalculating each time.

          // We calculate surface area even for PK model phases although
          // they currently don't use this information but instead rely
          // on the user-prescribed Blaine fineness of the starting powder only.
          // We do this in anticipation of eventually discarding the PK model

          lattice_->calcSurfaceArea(phaseDissolvedId[midx]);
          massDissolved = 0.0;

          /// @note The totalDOR that is passed to the kinetic model is
          /// based SOLELY on the combined degree of reaction of
          /// "cement" components. It is intended for the Parrot-Killoh
          /// model usage.
          phaseKineticModel_[midx]->calculateKineticStep(
                timestep, scaledMass, massDissolved, cyc, totalDOR);

          /// @note may want to change the condition of next block
          /// because it is possible for the scaled mass of a kinetic phase to
          /// be zero but not negative. We could allow a threshold number
          /// like -1.0e-9 or something like that to handle "nearly zero"

          if (scaledMass < 0.0) {
            cout << endl
                 << "KineticController::calculateKineticStep error for cyc = "
                 << cyc << " - scaledMass = " << scaledMass
                 << "   massDissolved = " << massDissolved << endl;
            cout << "   midx/phName/scaledMassIni_[midx] : " << midx << " / "
                 << phaseKineticModel_[midx]->getName() << " / "
                 << scaledMassIni_[midx] << endl;
            cout << endl << "end program" << endl;
            exit(0);
          }

          chemSys_->updateMicroPhaseMasses(phaseDissolvedId[midx], scaledMass,
                                           0);

          if (verbose_) {
            cout << "New scaled mass = "
                 << chemSys_->getMicroPhaseMass(phaseDissolvedId[midx])
                 << " and new volume = "
                 << chemSys_->getMicroPhaseVolume(phaseDissolvedId[midx])
                 << endl;
            cout.flush();
          }

          /// @todo Allow any other component to be an impurity, not just the
          /// ones prescribed here
          totMassImpurity = 0;
          keepNumDCMoles = 0;
          numDCMolesDissolved = 0;

          massImpurity =
              massDissolved * chemSys_->getK2o(phaseDissolvedId[midx]);
          totMassImpurity += massImpurity;
          dcmoles = massImpurity / chemSys_->getDCMolarMass("K2O");
          DCMoles_[impurityDCID_[0]] += dcmoles;
          impurity_K2O_[midx] = dcmoles;

          massImpurity =
              massDissolved * chemSys_->getNa2o(phaseDissolvedId[midx]);
          totMassImpurity += massImpurity;
          dcmoles = massImpurity / chemSys_->getDCMolarMass("Na2O");
          DCMoles_[impurityDCID_[1]] += dcmoles;
          impurity_Na2O_[midx] = dcmoles;

          massImpurity =
              massDissolved * chemSys_->getMgo(phaseDissolvedId[midx]);
          totMassImpurity += massImpurity;
          dcmoles = massImpurity / chemSys_->getDCMolarMass("Per");
          DCMoles_[impurityDCID_[2]] += dcmoles;
          impurity_Per_[midx] = dcmoles;

          massImpurity =
              massDissolved * chemSys_->getSo3(phaseDissolvedId[midx]);
          totMassImpurity += massImpurity;
          dcmoles = massImpurity / chemSys_->getDCMolarMass("SO3");
          DCMoles_[impurityDCID_[3]] += dcmoles;
          impurity_SO3_[midx] = dcmoles;

          numDCMolesDissolved = (massDissolved - totMassImpurity) /
              chemSys_->getDCMolarMass(DCId);
          keepNumDCMoles = DCMoles_[DCId] - numDCMolesDissolved;

          chemSys_->setDCLowerLimit(DCId, keepNumDCMoles);
          if (verbose_) {
            cout << "    calculateKineticStep - "
                    "midx/DCId/DCMoles_/numDCMolesDissolved/keepNumDCMoles : "
                 << midx << " / " << DCId << " / " << DCMoles_[DCId] << " / "
                 << numDCMolesDissolved << " / " << keepNumDCMoles << endl;
            cout << "    calculateKineticStep - scaledMass/massDissolved/"
                    "totMassImpurity/massDissolved - totMassImpurity : "
                 << scaledMass << " / " << massDissolved << " / "
                 << totMassImpurity << " / " << massDissolved - totMassImpurity
                 << endl;
          }
        }
      }

      if (verbose_ && doTweak) {
        cout << endl
             << "  KineticController::calculateKineticStep "
                "- tweak after for cyc = "
             << cyc << endl;
      }

    } catch (EOBException eex) {
      eex.printException();
      exit(1);
    } catch (DataException dex) {
      dex.printException();
      exit(1);
    } catch (FloatException fex) {
      fex.printException();
      exit(1);
    } catch (out_of_range &oor) {
      EOBException ex("KineticController", "calculateKineticStep", oor.what(), 0,
                      0);
      ex.printException();
      exit(1);
    }
  } else {
    // if ( >= iniAttackTime_) {
    cout << endl << "     KineticController::calculateKineticStep : time >= iniAttackTime_ -> "
         << time << " >= " << iniAttackTime_ << " (hyd_time = " << hyd_time << ")" << endl;
    cout << "     KineticController::calculateKineticStep 0 : count_[VOIDID] = "
         << lattice_->getCount()[VOIDID]
         << "   &   count_[ELECTROLYTEID] = "
         << lattice_->getCount()[ELECTROLYTEID]
         << "  =>  waterMoles = " << DCMoles_[waterDCId_]  << endl;

    double waterAddMoles = lattice_->fillAllPorosity(cyc);
    DCMoles_[waterDCId_] += waterAddMoles;

    cout << "     KineticController::calculateKineticStep 1 : count_[VOIDID] = "
         << lattice_->getCount()[VOIDID]
         << "   &   count_[ELECTROLYTEID] = "
         << lattice_->getCount()[ELECTROLYTEID]
         << "  =>  waterMoles = " << DCMoles_[waterDCId_]  << endl;
  }

  // if (hyd_time >= iniAttackTime_) {
  //   // for LEACHING
  //   int numCompElectrolyte = chemSys_->getGEMPhaseDCMembers("aq_gen").size();
  //   cout << endl << "     KineticController 1 for LEACHING : numCompElectrolyte = "
  //        << numCompElectrolyte << endl;
  //   // for (i = 0; i < numCompElectrolyte; i++) {
  //   //   if (i != waterDCId_) DCMoles_[i] = 0;
  //   // }
  // }

  for (i = 0; i < DCNum_; i++) {
    // cout << " " << i << "\t" << DCName_[i] << ": " << DCMoles_[i] << " mol"
    // << endl;
    chemSys_->setDCMoles(i, DCMoles_[i]);
    // cout << "          " << DCName_[i] << ": " << chemSys_->getDCMoles(i) <<
    // " mol" << endl;
  }

  // if (!doTweak) {
  //   cout << "  KineticController::calculateKineticStep end - cyc = " << cyc
  //        << endl;
  //   cout.flush();
  // }

  return;
}

void KineticController::updateKineticStep(int cyc, int pId,
                                            double scaledMass, double timestep) {
  string modelName;
  double totMassImpurity, massImpurity;
  double keepNumDCMoles;
  // int phaseDissolvedId;
  double numDCMolesDissolved, massDissolved;

  double hyd_time = hydTimeIni_ + timestep;

  for (int i = 0; i < ICNum_; i++) {
    ICMoles_[i] = 0.0;
  }

  int midx;
  int DCId = -1;
  for (midx = 0; midx < pKMsize_; ++midx) {
    // phaseDissolvedId = phaseKineticModel_[midx]->getMicroPhaseId();
    // if (pId == phaseDissolvedId) {
    if (pId == phaseKineticModel_[midx]->getMicroPhaseId()) {
      DCId = phaseKineticModel_[midx]->getDCId();
      break;
    }
  }
  if (DCId == -1) {
    cout << endl
         << "  KineticController::updateKineticStep - error for cyc = " << cyc
         << " & pId = " << pId << "  =>  DCId = " << DCId << " !!!" << endl;
    cout << "    scaledMass = " << scaledMass << endl;
    cout << endl << "  >>> program stop <<<" << endl;
    exit(0);

  } else {
    chemSys_->setMicroPhaseMass(pId, scaledMassIni_[midx]);
    modelName =
        phaseKineticModel_[midx]
        ->getModelName(); // updateKineticStep(scaledMass , massDissolved, timestep);
    cout << "  KineticController::updateKineticStep - for cyc = " << cyc
         << " & phaseId = " << pId << " [" << phaseKineticModel_[midx]->getName()
         << " / DCId:" << chemSys_->getMicroPhaseDCMembers(pId, 0) << "]" << endl;
    cout << "    midx = " << midx << "   modelName : " << modelName
         << "   scaledMassIni[midx] = " << scaledMassIni_[midx]
            << "   scaledMass = " << scaledMass << endl;

    // DCMoles_[DCId] = DCMolesIni_[DCId];
    DCMoles_[impurityDCID_[0]] -= impurity_K2O_[midx];
    DCMoles_[impurityDCID_[1]] -= impurity_Na2O_[midx];
    DCMoles_[impurityDCID_[2]] -= impurity_Per_[midx];
    DCMoles_[impurityDCID_[3]] -= impurity_SO3_[midx];

    /// for this kinetic model

    massDissolved = scaledMassIni_[midx] - scaledMass;

    // chemSys_->setMicroPhaseMass(phaseDissolvedId, scaledMass);
    // chemSys_->setMicroPhaseMassDissolved(phaseDissolvedId, massDissolved);
    chemSys_->updateMicroPhaseMasses(pId, scaledMass, 1);

    totMassImpurity = 0;
    keepNumDCMoles = 0;
    numDCMolesDissolved = 0;

    double dcmoles;
    massImpurity = massDissolved * chemSys_->getK2o(pId);
    totMassImpurity += massImpurity;
    dcmoles = massImpurity / chemSys_->getDCMolarMass("K2O");
    DCMoles_[impurityDCID_[0]] += dcmoles;
    impurity_K2O_[midx] = dcmoles;

    massImpurity = massDissolved * chemSys_->getNa2o(pId);
    totMassImpurity += massImpurity;
    dcmoles = massImpurity / chemSys_->getDCMolarMass("Na2O");
    DCMoles_[impurityDCID_[1]] += dcmoles;
    impurity_Na2O_[midx] = dcmoles;

    massImpurity = massDissolved * chemSys_->getMgo(pId);
    totMassImpurity += massImpurity;
    dcmoles = massImpurity / chemSys_->getDCMolarMass("Per");
    DCMoles_[impurityDCID_[2]] += dcmoles;
    impurity_Per_[midx] = dcmoles;

    massImpurity = massDissolved * chemSys_->getSo3(pId);
    totMassImpurity += massImpurity;
    dcmoles = massImpurity / chemSys_->getDCMolarMass("SO3");
    DCMoles_[impurityDCID_[3]] += dcmoles;
    impurity_SO3_[midx] = dcmoles;

    numDCMolesDissolved =
        (massDissolved - totMassImpurity) / chemSys_->getDCMolarMass(DCId);
    keepNumDCMoles = DCMoles_[DCId] - numDCMolesDissolved;
    chemSys_->setDCLowerLimit(DCId, keepNumDCMoles);
    cout << "      massDissolved/totMassImpurity/massDissolved - totMassImpurity "
            ": "
         << massDissolved << " / " << totMassImpurity << " / "
         << massDissolved - totMassImpurity << endl;
    cout << "      DCMoles_/numDCMolesDissolved/keepNumDCMoles : "
         << DCMoles_[DCId] << " / " << numDCMolesDissolved << " / "
         << keepNumDCMoles << endl;
    // *****************

    if (hyd_time >= iniAttackTime_) {
      cout << endl << "     KineticController::calculateKineticStep : time >= iniAttackTime_ -> "
           << hyd_time << " >= " << iniAttackTime_ << " (hyd_time)" << endl;
      cout << "     KineticController::calculateKineticStep 0 : count_[VOIDID] = "
           << lattice_->getCount()[VOIDID]
           << "   &   count_[ELECTROLYTEID] = "
           << lattice_->getCount()[ELECTROLYTEID]
           << "  =>  waterMoles = " << DCMoles_[waterDCId_]  << endl;

      double waterAddMoles = lattice_->fillAllPorosity(cyc);
      DCMoles_[waterDCId_] += waterAddMoles;

      if (waterAddMoles > 0)
        cout << "     KineticController::calculateKineticStep : check if OK!" << endl;

      cout << "     KineticController::calculateKineticStep 1 : count_[VOIDID] = "
           << lattice_->getCount()[VOIDID]
           << "   &   count_[ELECTROLYTEID] = "
           << lattice_->getCount()[ELECTROLYTEID]
           << "  =>  waterMoles = " << DCMoles_[waterDCId_]  << endl;
    }

    if (hyd_time >= iniAttackTime_) {
      cout << endl
           << "     KineticController::updateKineticStep : hyd_time >= iniAttackTime_ -> "
           << hyd_time << " >= " << iniAttackTime_ << endl;

      cout << "     KineticController::updateKineticStep 0 : count_[VOIDID] = "
           << lattice_->getCount()[VOIDID]
           << "   &   count_[ELECTROLYTEID] = "
           << lattice_->getCount()[ELECTROLYTEID]
           << "  =>  waterMoles = " << DCMoles_[waterDCId_]  << endl;

      double waterAddMoles = lattice_->fillAllPorosity(cyc);
      DCMoles_[waterDCId_] += waterAddMoles;

      cout << "     KineticController::updateKineticStep 1 : count_[VOIDID] = "
           << lattice_->getCount()[VOIDID]
           << "   &   count_[ELECTROLYTEID] = "
           << lattice_->getCount()[ELECTROLYTEID]
           << "  =>  waterMoles = " << DCMoles_[waterDCId_]  << endl;
    }

    // if (hyd_time >= iniAttackTime_) {
    //   // for LEACHING
    //   int numCompElectrolyte = chemSys_->getGEMPhaseDCMembers("aq_gen").size();
    //   cout << endl << "     KineticController 1 for LEACHING : numCompElectrolyte = "
    //        << numCompElectrolyte << endl;
    //   // for (i = 0; i < numCompElectrolyte; i++) {
    //   //   if (i != waterDCId_) DCMoles_[i] = 0;
    //   // }
    // }
    // *****************

    for (int i = 0; i < DCNum_; i++) {
      // cout << " " << i << "\t" << DCName_[i] << ": " << DCMoles_[i] << " mol"
      // << endl;
      chemSys_->setDCMoles(i, DCMoles_[i]);
      // cout << "          " << DCName_[i] << ": " << chemSys_->getDCMoles(i) <<
      // " mol" << endl;
    }
  }

}<|MERGE_RESOLUTION|>--- conflicted
+++ resolved
@@ -180,8 +180,7 @@
   string modelName;
   int phID;
   initScaledCementMass_ = 0;
-  cout << endl
-       << "KineticController::KineticController(...) :" << endl;
+  cout << endl << "KineticController::KineticController(...) :" << endl;
   cout << "  - only these phases (controlled by the P-K model) "
           "contribute to initScaledCementMass_ & scaledCementMass_ :"
        << endl;
@@ -326,11 +325,6 @@
           chemSys_->getMicroPhaseMass(kineticData.microPhaseId);
       kineticData.temperature = temperature_;
       kineticData.reftemperature = refT_;
-<<<<<<< HEAD
-=======
-      // cout << "HEY! Surface area multiplier for " << kineticData.name << " is "
-      //      << kineticData.surfaceAreaMultiplier << endl;
->>>>>>> 26f61aad
       makeModel(kineticData);
     }
 
@@ -828,7 +822,8 @@
   return;
 }
 
-void KineticController::calculateKineticStep(double time, const double timestep, int cyc) {
+void KineticController::calculateKineticStep(double time, const double timestep,
+                                             int cyc) {
   ///
   /// Initialize local variables
   ///
@@ -926,7 +921,7 @@
     }
   }
 
-  if ( hyd_time < iniAttackTime_) {
+  if (hyd_time < iniAttackTime_) {
 
     try {
       // cout << "  KineticController::calculateKineticStep     hyd_time = "
@@ -967,7 +962,7 @@
 
       if (initScaledCementMass_ > 0) {
         totalDOR = (initScaledCementMass_ - chemSys_->getScaledCementMass()) /
-            initScaledCementMass_;
+                   initScaledCementMass_;
       } else {
         int numPKMphases = 0;
         for (int midx = 0; midx < pKMsize_; ++midx) {
@@ -990,8 +985,8 @@
                 chemSys_->getMicroPhaseMass(phaseDissolvedId[midx]);
             cout << "     midx = " << midx
                  << "     scaledMassIni[midx] = " << scaledMassIni_[midx]
-                    << "     microPhaseName = "
-                    << phaseKineticModel_[midx]->getName() << endl;
+                 << "     microPhaseName = "
+                 << phaseKineticModel_[midx]->getName() << endl;
           }
           cout << endl
                << "        cyc/doTweak/timesGEMFailed : " << cyc << " / "
@@ -1057,7 +1052,7 @@
           /// "cement" components. It is intended for the Parrot-Killoh
           /// model usage.
           phaseKineticModel_[midx]->calculateKineticStep(
-                timestep, scaledMass, massDissolved, cyc, totalDOR);
+              timestep, scaledMass, massDissolved, cyc, totalDOR);
 
           /// @note may want to change the condition of next block
           /// because it is possible for the scaled mass of a kinetic phase to
@@ -1123,7 +1118,7 @@
           impurity_SO3_[midx] = dcmoles;
 
           numDCMolesDissolved = (massDissolved - totMassImpurity) /
-              chemSys_->getDCMolarMass(DCId);
+                                chemSys_->getDCMolarMass(DCId);
           keepNumDCMoles = DCMoles_[DCId] - numDCMolesDissolved;
 
           chemSys_->setDCLowerLimit(DCId, keepNumDCMoles);
@@ -1158,35 +1153,37 @@
       fex.printException();
       exit(1);
     } catch (out_of_range &oor) {
-      EOBException ex("KineticController", "calculateKineticStep", oor.what(), 0,
-                      0);
+      EOBException ex("KineticController", "calculateKineticStep", oor.what(),
+                      0, 0);
       ex.printException();
       exit(1);
     }
   } else {
     // if ( >= iniAttackTime_) {
-    cout << endl << "     KineticController::calculateKineticStep : time >= iniAttackTime_ -> "
-         << time << " >= " << iniAttackTime_ << " (hyd_time = " << hyd_time << ")" << endl;
+    cout << endl
+         << "     KineticController::calculateKineticStep : time >= "
+            "iniAttackTime_ -> "
+         << time << " >= " << iniAttackTime_ << " (hyd_time = " << hyd_time
+         << ")" << endl;
     cout << "     KineticController::calculateKineticStep 0 : count_[VOIDID] = "
-         << lattice_->getCount()[VOIDID]
-         << "   &   count_[ELECTROLYTEID] = "
+         << lattice_->getCount()[VOIDID] << "   &   count_[ELECTROLYTEID] = "
          << lattice_->getCount()[ELECTROLYTEID]
-         << "  =>  waterMoles = " << DCMoles_[waterDCId_]  << endl;
+         << "  =>  waterMoles = " << DCMoles_[waterDCId_] << endl;
 
     double waterAddMoles = lattice_->fillAllPorosity(cyc);
     DCMoles_[waterDCId_] += waterAddMoles;
 
     cout << "     KineticController::calculateKineticStep 1 : count_[VOIDID] = "
-         << lattice_->getCount()[VOIDID]
-         << "   &   count_[ELECTROLYTEID] = "
+         << lattice_->getCount()[VOIDID] << "   &   count_[ELECTROLYTEID] = "
          << lattice_->getCount()[ELECTROLYTEID]
-         << "  =>  waterMoles = " << DCMoles_[waterDCId_]  << endl;
+         << "  =>  waterMoles = " << DCMoles_[waterDCId_] << endl;
   }
 
   // if (hyd_time >= iniAttackTime_) {
   //   // for LEACHING
   //   int numCompElectrolyte = chemSys_->getGEMPhaseDCMembers("aq_gen").size();
-  //   cout << endl << "     KineticController 1 for LEACHING : numCompElectrolyte = "
+  //   cout << endl << "     KineticController 1 for LEACHING :
+  //   numCompElectrolyte = "
   //        << numCompElectrolyte << endl;
   //   // for (i = 0; i < numCompElectrolyte; i++) {
   //   //   if (i != waterDCId_) DCMoles_[i] = 0;
@@ -1210,8 +1207,8 @@
   return;
 }
 
-void KineticController::updateKineticStep(int cyc, int pId,
-                                            double scaledMass, double timestep) {
+void KineticController::updateKineticStep(int cyc, int pId, double scaledMass,
+                                          double timestep) {
   string modelName;
   double totMassImpurity, massImpurity;
   double keepNumDCMoles;
@@ -1245,14 +1242,16 @@
   } else {
     chemSys_->setMicroPhaseMass(pId, scaledMassIni_[midx]);
     modelName =
-        phaseKineticModel_[midx]
-        ->getModelName(); // updateKineticStep(scaledMass , massDissolved, timestep);
+        phaseKineticModel_[midx]->getModelName(); // updateKineticStep(scaledMass
+                                                  // , massDissolved, timestep);
     cout << "  KineticController::updateKineticStep - for cyc = " << cyc
-         << " & phaseId = " << pId << " [" << phaseKineticModel_[midx]->getName()
-         << " / DCId:" << chemSys_->getMicroPhaseDCMembers(pId, 0) << "]" << endl;
+         << " & phaseId = " << pId << " ["
+         << phaseKineticModel_[midx]->getName()
+         << " / DCId:" << chemSys_->getMicroPhaseDCMembers(pId, 0) << "]"
+         << endl;
     cout << "    midx = " << midx << "   modelName : " << modelName
          << "   scaledMassIni[midx] = " << scaledMassIni_[midx]
-            << "   scaledMass = " << scaledMass << endl;
+         << "   scaledMass = " << scaledMass << endl;
 
     // DCMoles_[DCId] = DCMolesIni_[DCId];
     DCMoles_[impurityDCID_[0]] -= impurity_K2O_[midx];
@@ -1301,7 +1300,8 @@
         (massDissolved - totMassImpurity) / chemSys_->getDCMolarMass(DCId);
     keepNumDCMoles = DCMoles_[DCId] - numDCMolesDissolved;
     chemSys_->setDCLowerLimit(DCId, keepNumDCMoles);
-    cout << "      massDissolved/totMassImpurity/massDissolved - totMassImpurity "
+    cout << "      massDissolved/totMassImpurity/massDissolved - "
+            "totMassImpurity "
             ": "
          << massDissolved << " / " << totMassImpurity << " / "
          << massDissolved - totMassImpurity << endl;
@@ -1311,52 +1311,55 @@
     // *****************
 
     if (hyd_time >= iniAttackTime_) {
-      cout << endl << "     KineticController::calculateKineticStep : time >= iniAttackTime_ -> "
+      cout << endl
+           << "     KineticController::calculateKineticStep : time >= "
+              "iniAttackTime_ -> "
            << hyd_time << " >= " << iniAttackTime_ << " (hyd_time)" << endl;
-      cout << "     KineticController::calculateKineticStep 0 : count_[VOIDID] = "
-           << lattice_->getCount()[VOIDID]
-           << "   &   count_[ELECTROLYTEID] = "
+      cout << "     KineticController::calculateKineticStep 0 : count_[VOIDID] "
+              "= "
+           << lattice_->getCount()[VOIDID] << "   &   count_[ELECTROLYTEID] = "
            << lattice_->getCount()[ELECTROLYTEID]
-           << "  =>  waterMoles = " << DCMoles_[waterDCId_]  << endl;
+           << "  =>  waterMoles = " << DCMoles_[waterDCId_] << endl;
 
       double waterAddMoles = lattice_->fillAllPorosity(cyc);
       DCMoles_[waterDCId_] += waterAddMoles;
 
       if (waterAddMoles > 0)
-        cout << "     KineticController::calculateKineticStep : check if OK!" << endl;
-
-      cout << "     KineticController::calculateKineticStep 1 : count_[VOIDID] = "
-           << lattice_->getCount()[VOIDID]
-           << "   &   count_[ELECTROLYTEID] = "
+        cout << "     KineticController::calculateKineticStep : check if OK!"
+             << endl;
+
+      cout << "     KineticController::calculateKineticStep 1 : count_[VOIDID] "
+              "= "
+           << lattice_->getCount()[VOIDID] << "   &   count_[ELECTROLYTEID] = "
            << lattice_->getCount()[ELECTROLYTEID]
-           << "  =>  waterMoles = " << DCMoles_[waterDCId_]  << endl;
+           << "  =>  waterMoles = " << DCMoles_[waterDCId_] << endl;
     }
 
     if (hyd_time >= iniAttackTime_) {
       cout << endl
-           << "     KineticController::updateKineticStep : hyd_time >= iniAttackTime_ -> "
+           << "     KineticController::updateKineticStep : hyd_time >= "
+              "iniAttackTime_ -> "
            << hyd_time << " >= " << iniAttackTime_ << endl;
 
       cout << "     KineticController::updateKineticStep 0 : count_[VOIDID] = "
-           << lattice_->getCount()[VOIDID]
-           << "   &   count_[ELECTROLYTEID] = "
+           << lattice_->getCount()[VOIDID] << "   &   count_[ELECTROLYTEID] = "
            << lattice_->getCount()[ELECTROLYTEID]
-           << "  =>  waterMoles = " << DCMoles_[waterDCId_]  << endl;
+           << "  =>  waterMoles = " << DCMoles_[waterDCId_] << endl;
 
       double waterAddMoles = lattice_->fillAllPorosity(cyc);
       DCMoles_[waterDCId_] += waterAddMoles;
 
       cout << "     KineticController::updateKineticStep 1 : count_[VOIDID] = "
-           << lattice_->getCount()[VOIDID]
-           << "   &   count_[ELECTROLYTEID] = "
+           << lattice_->getCount()[VOIDID] << "   &   count_[ELECTROLYTEID] = "
            << lattice_->getCount()[ELECTROLYTEID]
-           << "  =>  waterMoles = " << DCMoles_[waterDCId_]  << endl;
+           << "  =>  waterMoles = " << DCMoles_[waterDCId_] << endl;
     }
 
     // if (hyd_time >= iniAttackTime_) {
     //   // for LEACHING
-    //   int numCompElectrolyte = chemSys_->getGEMPhaseDCMembers("aq_gen").size();
-    //   cout << endl << "     KineticController 1 for LEACHING : numCompElectrolyte = "
+    //   int numCompElectrolyte =
+    //   chemSys_->getGEMPhaseDCMembers("aq_gen").size(); cout << endl << "
+    //   KineticController 1 for LEACHING : numCompElectrolyte = "
     //        << numCompElectrolyte << endl;
     //   // for (i = 0; i < numCompElectrolyte; i++) {
     //   //   if (i != waterDCId_) DCMoles_[i] = 0;
@@ -1368,9 +1371,8 @@
       // cout << " " << i << "\t" << DCName_[i] << ": " << DCMoles_[i] << " mol"
       // << endl;
       chemSys_->setDCMoles(i, DCMoles_[i]);
-      // cout << "          " << DCName_[i] << ": " << chemSys_->getDCMoles(i) <<
-      // " mol" << endl;
-    }
-  }
-
+      // cout << "          " << DCName_[i] << ": " << chemSys_->getDCMoles(i)
+      // << " mol" << endl;
+    }
+  }
 }