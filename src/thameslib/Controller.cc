/**
@file Controller.cc
@brief Definition of Controller class methods
*/

#include "Controller.h"

<<<<<<< HEAD
using namespace std;
=======
using std::cout; using std::endl;
using std::string; using std::vector; using std::map;
>>>>>>> 3e177223

Controller::Controller(Lattice *msh, KineticController *kc, ChemicalSystem *cs,
                       ThermalStrain *thmstr, const int simtype,
                       const string &jsonFileName, const string &jobname,
                       const bool verbose, const bool warning, const bool xyz) {

  xyz_ = xyz;
  simType_ = simtype;
  chemSys_ = cs;
  kineticController_ = kc;
  lattice_ = msh;
  thermalstr_ = thmstr;
  jobRoot_ = jobname;

#ifdef DEBUG
  verbose_ = true;
  warning_ = true;
#else
  verbose_ = verbose;
  warning_ = warning;
#endif

  ///
  /// Set default values for all parameters prior to any customization
  ///

  ///
  /// Setting the default times for outputting images, and for initiating the
  /// simulations for leaching or external sulfate attack.
  ///
  /// All times are given in hours, and the leaching and sulfate attack times
  /// are set to very high values so that they usually won't happen
  ///

  leachTime_ = 1.0e10;
  sulfateAttackTime_ = 1.0e10;

  beginAttackTime_ = -1.0;
  endAttackTime_ = -1.0;
  attackTimeInterval_ = -1.0;

  oldDamageCount_ = 0;
  allDamageCount_ = 0;

  isParrotKilloh_ = chemSys_->getIsParrotKilloh();
  sizePK_ = isParrotKilloh_.size();

  numDCs_ = chemSys_->getNumDCs();
  numICs_ = chemSys_->getNumICs();
  numMicroPhases_ = chemSys_->getNumMicroPhases();
  numGEMPhases_ = chemSys_->getNumGEMPhases();

  ///
  /// Load up the pointers to the `ChemicalSystem` object and `Lattice` object
  ///

  // chemSys_ = lattice_->getChemSys();
  lattice_->setJobRoot(jobRoot_);

  ///
  /// Output the class codes for the solution and for DC components.
  /// Output the header for the microstructure phase stats file
  /// Output header for the file tracking pH
  /// Output header for the file tracking the C-S-H composition and Ca/Si ratios
  /// Output header for the file tracking the IC moles in the system
  ///

  ofstream outfs;
  string outfilename;

  try {
    outfilename = jobRoot_ + "_Solution.csv";
    outfs.open(outfilename.c_str());
    if (!outfs) {
      throw FileException("Controller", "Controller", outfilename,
                          "Could not append");
    }
    char cc;
    outfs << "Time(h)";
    for (int i = 0; i < numDCs_; i++) {
      cc = chemSys_->getDCClassCode(i);
      if (cc == 'S' || cc == 'T' || cc == 'W') {
        outfs << "," << chemSys_->getDCName(i);
      }
    }
    outfs << endl;
    outfs.close();

    outfilename = jobRoot_ + "_DCVolumes.csv";
    outfs.open(outfilename.c_str());
    if (!outfs) {
      throw FileException("Controller", "Controller", outfilename,
                          "Could not append");
    }

    outfs << "Time(h)";
    for (int i = 0; i < numDCs_; i++) {
      cc = chemSys_->getDCClassCode(i);
      if (cc == 'O' || cc == 'I' || cc == 'J' || cc == 'M' || cc == 'W') {
        outfs << "," << chemSys_->getDCName(i) << "(m3/100g)";
      }
    }
    outfs << endl;
    outfs.close();

    outfilename = jobRoot_ + "_SurfaceAreas.csv";
    outfs.open(outfilename.c_str());
    if (!outfs) {
      throw FileException("Controller", "Controller", outfilename,
                          "Could not append");
    }

    outfs << "Time(h)";
    // JWB: Start with micro phase id 1 to avoid the Void phase
    for (int i = 1; i < numMicroPhases_; i++) {
      int dcid = chemSys_->getMicroPhaseDCMembers(i, 0);
      cc = chemSys_->getDCClassCode(dcid);
      if (cc == 'O' || cc == 'I' || cc == 'J' || cc == 'M') {
        outfs << ",A_" << chemSys_->getMicroPhaseName(i) << "(m2/100g)";
      }
    }
    outfs << endl;
    outfs.close();

    outfilename = jobRoot_ + "_SI.csv";
    outfs.open(outfilename.c_str());
    if (!outfs) {
      throw FileException("Controller", "Controller", outfilename,
                          "Could not append");
    }

    outfs << "Time(h)";
    // JWB: Start with micro phase id 1 to avoid the Void phase
    for (int i = 1; i < chemSys_->getNumMicroPhases(); i++) {
      int dcid = chemSys_->getMicroPhaseDCMembers(i, 0);
      cc = chemSys_->getDCClassCode(dcid);
      if (cc == 'O' || cc == 'I' || cc == 'J' || cc == 'M') {
        outfs << ",SI_" << chemSys_->getMicroPhaseName(i);
      }
    }
    outfs << endl;
    outfs.close();

    outfilename = jobRoot_ + "_CSH.csv";
    outfs.open(outfilename.c_str(), ios::app);
    if (!outfs) {
      throw FileException("Controller", "calculateState", outfilename,
                          "Could not append");
    }
    outfs << "Time(h)";
    for (int i = 0; i < chemSys_->getNumICs(); i++) {
      outfs << "," << chemSys_->getICName(i);
    }
    outfs << ",Ca/Si" << endl;
    outfs.close();

    outfilename = jobRoot_ + "_CSratio_solid.csv";
    outfs.open(outfilename.c_str());
    if (!outfs) {
      throw FileException("Controller", "calculateState", outfilename,
                          "Could not append");
    }
<<<<<<< HEAD

    outfs << "Time(h),Ca/Si Ratio" << endl;

=======
    outfs << "Time(h),Ca/Si Ratio" << endl;
>>>>>>> 3e177223
    outfs.close();

    outfilename = jobRoot_ + "_Microstructure.csv";
    outfs.open(outfilename.c_str());
    if (!outfs) {
      throw FileException("Controller", "Controller", outfilename,
                          "Could not append");
    }

    outfs << "Time(h)";
    for (int i = 0; i < chemSys_->getNumMicroPhases(); i++) {
      outfs << "," << chemSys_->getMicroPhaseName(i);
    }
    outfs << ",Total Volume (m3/100g),Chemical Shrinkage (m3/100g)";
    outfs << endl;
    outfs.close();

    outfilename = jobRoot_ + "_pH.csv";
    outfs.open(outfilename.c_str());
    if (!outfs) {
      throw FileException("Controller", "Controller", outfilename,
                          "Could not append");
    }
    outfs << "Time(h),pH" << endl;
    outfs.close();

    outfilename = jobRoot_ + "_Enthalpy.csv";
    outfs.open(outfilename.c_str());
    if (!outfs) {
      throw FileException("Controller", "Controller", outfilename,
                          "Could not append");
    }
    outfs << "Time(h),Enthalpy(J/100g)" << endl;
    outfs.close();

  } catch (FileException fex) {
    throw fex;
  }

  temperature_ = chemSys_->getTemperature();
  lattice_->setTemperature(temperature_);
  waterDCId_ = chemSys_->getDCId("H2O@");
  waterMolarMass_ = chemSys_->getDCMolarMass("H2O@");
  numSites_ = lattice_->getNumSites();
  initMicroVolume_ = chemSys_->getInitMicroVolume();

  cout << endl << "Controller::Controller(...) :" << endl;

  cout << endl
       << "   numGEMPhases_   = " << setw(3) << right << numGEMPhases_ << endl;
  cout << "   numMicroPhases_ = " << setw(3) << right << numMicroPhases_
       << endl;
  cout << "   numDCs_         = " << setw(3) << right << numDCs_ << endl;
  cout << "   numICs_         = " << setw(3) << right << numICs_ << endl;
  cout << "   waterDCId_      = " << setw(3) << right << waterDCId_
       << " (waterDCName = \"" << chemSys_->getDCName(waterDCId_) << "\")"
       << endl;

  ///
  /// Output a file that directly links the microstructure ids to their
  /// rgb color.  This is only for easier image processing after the simulation
  /// is finished so we don't have to read the xml file
  ///

  lattice_->writeMicroColors();

  ///
  /// Write the initial microstructure image and its png image
  ///

  cout << endl
       << "Controller::Controller(...) - write initial "
          "microstructure files (writeLattice(0.0), etc)"
       << endl;

  TimeStruct formattedTime = getFormattedTime(0.0);
  lattice_->writeLattice(0.0, formattedTime);
  lattice_->writeLatticePNG(0.0, formattedTime);
  if (xyz_)
    lattice_->appendXYZ(0.0);

  ///
  /// Open and read the Controller parameter file
  ///

  string jsonext = ".json";
  size_t foundjson;

  try {
    foundjson = jsonFileName.find(jsonext);

    if (foundjson != string::npos) {
      parseDoc(jsonFileName);
    } else {
      cout << "Parameter file must be JSON" << endl;
      throw FileException("Controller", "Controller", jsonFileName,
                          "NOT JSON FORMAT");
    }
  } catch (FileException fex) {
    throw fex;
  }

  int time_Size = time_.size();
  int outputTime_Size = outputTime_.size();

  if (time_Size == 0) {
    cout << endl
         << endl
         << "Controller::Controller error : a final time and "
         << "at least one output time value must be present in "
         << "the simulation parameters file!" << endl;
    cout << endl
         << "check and modify the simulation parameters file and run thames "
            "again"
         << endl;
    cout << endl << "end program" << endl;
    // exit(0);
    throw FileException(
        "Controller", "Controller", "simparams.json",
        "a final time and at least one "
        "outtime value must be present into simparams.json file!");
  }

  outfilename = jobRoot_ + "-times_used.json";
  outfs.open(outfilename.c_str());
  if (!outfs) {
    throw FileException("Controller", "Controller", outfilename,
                        "Could not append");
  }

  outfs << "{" << endl;
  outfs << "  \"time_parameters\": {" << endl;
  outfs << "    \"calctimes\": [" << endl;

  int j = 0;
  for (int i = 0; i < time_Size; i++) {
    j++;
    if (i < (time_Size - 1)) {
      if (j == 1) {
        outfs << "        " << fixed << time_[i] << ", ";
      } else if (j < 7) {
        outfs << time_[i] << ", ";
      } else {
        j = 0;
        outfs << time_[i] << "," << endl;
      }
    } else {
      if (j == 1) {
        outfs << "        " << time_[i] << endl;
      } else {
        outfs << time_[i] << endl;
      }
    }
  }
  outfs << "    ]," << endl;
  outfs << "    \"outtimes\": [" << endl;

  j = 0;
  for (int i = 0; i < outputTime_Size; i++) {
    j++;
    if (i < (outputTime_Size - 1)) {
      if (j == 1) {
        outfs << "        " << outputTime_[i] << ", ";
      } else if (j < 7) {
        outfs << outputTime_[i] << ", ";
      } else {
        j = 0;
        outfs << outputTime_[i] << "," << endl;
      }
    } else {
<<<<<<< HEAD
      outfs << outputTime_[i] << endl;
=======
      if (j == 1) {
        outfs << "        " << outputTime_[i] << endl;
      } else {
        outfs << outputTime_[i] << endl;
      }
>>>>>>> 3e177223
    }
  }

  if (attack_) {
    outfs << "    ]," << endl;
    outfs << "    \"beginattacktime\": " << beginAttackTime_ << "," << endl;
    outfs << "    \"endattacktime\": " << endAttackTime_ << "," << endl;
    outfs << "    \"attacktimeinterval\": " << attackTimeInterval_ << endl;
    outfs << "  }" << endl;
    outfs << "}" << endl;
  } else {
    outfs << "    ]," << endl;
    outfs << "    \"beginattacktime\": -1," << endl;
    outfs << "    \"endattacktime\": -1," << endl;
    outfs << "    \"attacktimeinterval\": -1" << endl;
    outfs << "  }" << endl;
    outfs << "}" << endl;
  }
  outfs.close();

<<<<<<< HEAD
  imgFreq_ *= 24.0; // !!!!!

  cout << endl
       << "   => new time values (calctime & outtime) have been used and "
=======
  cout << endl
       << "   => time values (calctime & outtime in hours) have been used and "
>>>>>>> 3e177223
          "writen as :"
       << endl;
  cout << "         " << outfilename << endl;

  leachTime_ = beginAttackTime_; // not default leachTime_ = 1.0e10
  sulfateAttackTime_ =
      beginAttackTime_; // not default sulfateAttackTime_ = 1.0e10

  chemSys_->setIniAttackTime(sulfateAttackTime_);
  lattice_->setSulfateAttackTime(sulfateAttackTime_);
  lattice_->setLeachTime(leachTime_);

  kineticController_->setIniAttackTime(sulfateAttackTime_);

  if (simType_ == SULFATE_ATTACK) {
<<<<<<< HEAD
    cout << endl << "   => attack = " << attack_ << endl;
    cout << "   parameters in hours:" << endl;
    cout << "     -> beginattacktime = " << setw(7) << right
         << (int)beginAttackTime_ << endl;
    cout << "     -> endattacktime = " << setw(7) << right
         << (int)endAttackTime_ << endl;
    cout << "     -> attacktimeinterval = " << setw(7) << right
         << (int)attackTimeInterval_ << endl;

    // if (simType_ == SULFATE_ATTACK)
=======
    /*
    cout << endl << "   => attack = " << attack_ << endl;
    cout << "   parameters in hours:" << endl;
    cout << "     -> beginattacktime = " << setw(7) << right
         << static_cast<int>(beginAttackTime_) << endl;
    cout << "     -> endattacktime = " << setw(7) << right
         << static_cast<int>(endAttackTime_) << endl;
    cout << "     -> attacktimeinterval = " << setw(7) << right
         << static_cast<int>(attackTimeInterval_) << endl;
    */
>>>>>>> 3e177223
    lattice_->createGrowingVectSA();
  }
}

void Controller::doCycle(double elemTimeInterval) {
  int i;
  int time_index;
  RestoreSystem iniLattice;

  ///
  /// This block arbitrarily sets the leaching initiation time to 100 days if
  /// the leaching module is to be run, or sets the sulfate attack initiation
  /// time to 100 days if the sulfate attack module is to be run
  ///
  /// @todo Think about generalizing this more, or allowing combinations of more
  /// than one (LEACHING/SULFATE_ATTACK/...)
  ///

  // Initialize the list of all interfaces in the lattice

  cout << endl
       << "Controller::doCycle(...) Entering Lattice::findInterfaces()" << endl;

  lattice_->findInterfaces();

  // lattice_->checkSite(8);
<<<<<<< HEAD
  // cout <<endl << " exit controller" <<endl;// exit(0);
=======
  // cout << endl << " exit controller" << endl;// exit(0);
>>>>>>> 3e177223

  cout << endl << "Controller::doCycle(...) Entering Main time loop" << endl;

  static double timestep = 0.0;
  bool capwater = true; // True if some capillary water is available
  time_index = 0;

  int timesGEMFailed_loc = 0;

  // init to 0 all DC moles corresponding to the kinetic controlled microphases
  //      these DCmoles will be updated by
  //      KineticController::calculateKineticStep and passedd to GEM together
  //      the other DC moles in the stystem (ChemicalSystem::calculateState)
  // int numMicPh = chemSys_->getNumMicroPhases();
<<<<<<< HEAD
  // cout << "numMicPh : " << numMicPh <<endl;
=======
  // cout << "numMicPh : " << numMicPh << endl;
>>>>>>> 3e177223

  int DCId;
  for (int i = FIRST_SOLID; i < numMicroPhases_; i++) {
    if (chemSys_->isKinetic(i)) {
      DCId = chemSys_->getMicroPhaseDCMembers(i, 0);
      // chemSys_->setDCMoles(DCId,0.0); //coment if DCLowerLimit in
      // kineticControllerStep/GEM_from_MT
      chemSys_->setIsDCKinetic(DCId, true);
    }
  }
  cout << endl
       << "   numGEMPhases_  = " << setw(3) << right
       << chemSys_->getNumGEMPhases() << endl;
  cout << "   numDCs_        = " << setw(3) << right << chemSys_->getNumDCs()
       << endl;
  cout << "   numICs_        = " << setw(3) << right << chemSys_->getNumICs()
       << endl;

  // cout << "Starting with a pore solution without dissolved DCs  => all
<<<<<<< HEAD
  //  microPhaseSI_ = 0" <<endl; init to 0 all microPhaseSI_
  //  chemSys_->setZeroMicroPhaseSI();
=======
  // microPhaseSI_ = 0" << endl; init to 0 all microPhaseSI_
  // chemSys_->setZeroMicroPhaseSI();
>>>>>>> 3e177223

  bool writeICsDCs = true;
  if (writeICsDCs)
    writeTxtOutputFiles_onlyICsDCs(0); // to check the total ICs

  // variables used in DCLowerLimit computation
  double volMolDiff, molarMassDiff, vfracDiff;
  double microPhaseMassDiff, scaledMassDiff, numMolesDiff;
  // int numDCs = chemSys_->getNumDCs();
  int timesGEMFailed_recall;

  cout << endl << endl << "     ===== START SIMULATION =====" << endl;

  int cyc = 0;
  int timeSize = time_.size();

  double minTime, rNum;
  double timeTemp;

  // JWB 2024-03-18: Florin had this set to 1.e-7
  // JWB 2024-03-18: I increased it due to going from days to hours for time
  // units
  double deltaTime = elemTimeInterval; // 1.e-6; // 1.e-5;
  double delta2Time_0 = 2.0 * deltaTime;
  double delta2Time;
  int numIntervals = 0, numMaxIntervals = 1;
  int numGenMax = 3000;
  int numGen = 0;

  int numTotGen = 0;
  double nextTimeStep;
  int fracNum = 10;
  double fracNextTimeStep;
  double timeZero;

  int lastGoodI = 0;
  double lastGoodTime = 0.0;

  double thrTimeToWriteLattice = 0.0167; // threshold ~ 1 minute

  // Main computation cycle
  for (i = 0; (i < timeSize) && (capwater); ++i) {

    TimeStruct formattedTime = getFormattedTime(time_[i]);
    ///
    /// Do not advance the time step if GEM_run failed the last time
    ///

    bool isFirst = (i == 0) ? true : false;

    cyc++;

    // new

    if (time_[i] < beginAttackTime_) {
      if (timesGEMFailed_loc > 0) {
        i--;
        time_[i] += (0.1 * (time_[i + 1] - time_[i]));
        timestep = time_[i] - lastGoodTime;

        cout << endl
             << endl
             << endl
             << "##### Controller::doCycle  GEMFailed => add next timestep "
                "before to START NEW CYCLE   "
                "i/cyc/time_[i]/lastGoodI/lastGoodTime/timestep: "
             << i << " / " << cyc << " / " << time_[i] << " / " << lastGoodI
             << " / " << lastGoodTime << " / " << timestep << " #####" << endl;

      } else {

        timestep = (i > 0) ? (time_[i] - time_[i - 1]) : time_[i];
        if (i == 0) {
          lastGoodTime = 0;
          lastGoodI = 0;
          cout << endl
               << endl
               << endl
               << "##### Controller::doCycle  START NEW CYCLE   "
                  "i/cyc/time_[i]/timestep: "
               << i << " / " << cyc << " / " << time_[i] << " / " << timestep
               << " (time in hours) #####" << endl;
        } else {
          lastGoodTime = time_[i - 1];
          lastGoodI = i - 1;
          cout << endl
               << endl
               << endl
               << "##### Controller::doCycle  START NEW CYCLE   "
                  "i/cyc/time_[i]/time_[i-1]/timestep: "
               << i << " / " << cyc << " / " << time_[i] << " / "
               << time_[i - 1] << " / " << timestep << " (time in hours) #####"
               << endl;
        }
      }
    } else {
      timestep = time_[i] - time_[i - 1];
      cout << endl
           << endl
           << endl
           << "##### Controller::doCycle  START NEW CYCLE - SA   "
              "i/cyc/time_[i]/time_[i-1]/timestep: "
           << i << " / " << cyc << " / " << time_[i] << " / " << time_[i - 1]
           << " / " << timestep << " (time in hours) #####" << endl;

      if (timesGEMFailed_loc > 0) {
        cout << endl
             << ">>>>> Controller::doCycle - SA - i/cyc/time_[i] : " << i
             << " / " << cyc << " / " << time_[i] << endl;
        cout << endl
             << ">>>>> \"normal exit\" (for now!) under sulfate attack "
                "conditions"
             << endl;
        // exit(0);
        bool is_Error = false;
        throw MicrostructureException(
            "Controller", "doCycle", "SA - first GEM_run failed (0)", is_Error);
      }
    }

    /// Assume that only capillary pore water is chemically reactive,
    /// while water in nanopores is chemically inert.
    ///
    ///
    /// This is the main step of the cycle; the calculateState method
    /// runs all the major steps of a computational cycle

    try {

      chemSys_->initDCLowerLimit(0.0);
      timesGEMFailed_loc = calculateState(time_[i], timestep, isFirst, cyc);

    } catch (GEMException gex) {
      lattice_->writeLattice(time_[i], formattedTime);
      lattice_->writeLatticePNG(time_[i], formattedTime);
      if (xyz_)
        lattice_->appendXYZ(time_[i]);
      throw gex;
    }

    ///
    /// Once the change in state is determined, propagate the consequences
    /// to the 3D microstructure only if the GEM_run calculation succeeded.
    /// Otherwise we adjust the time step and try again
    ///

    if (time_[i] < beginAttackTime_) {
      if (timesGEMFailed_loc > 0) {
        cout << endl
             << "  Controller::doCycle first GEM_run failed "
                "i/cyc/time[i]/getTimesGEMFailed_loc : "
             << i << " / " << cyc << " / " << time_[i] << " / "
             << timesGEMFailed_loc << endl;

        //**********************

        cout << endl
             << "  Controller::doCycle - PRBL_0      i/cyc/time_[i]/timestep   "
                "  "
                "   : "
             << i << " / " << cyc << " / " << time_[i] << " / " << timestep
<<<<<<< HEAD
             << "   =>   searching for a new dissolution time : WAIT..."
             << endl;
=======
             << "   =>   searching for a new dissolution time : WAIT..." << endl;
>>>>>>> 3e177223
        cout.flush();

        numTotGen = 0;
        nextTimeStep = time_[i + 1] - time_[i];
        fracNextTimeStep = nextTimeStep / fracNum;

        for (int indFracNum = 0; indFracNum < fracNum; indFracNum++) {
          timeZero = time_[i] + (static_cast<double>(indFracNum) * fracNextTimeStep);
          minTime = timeZero - deltaTime;
          numGen = 0;
          numIntervals = 0;
          delta2Time = delta2Time_0;
          while (timesGEMFailed_loc > 0) {
            if (numGen % numGenMax == 0) {
              if (numGen > 0) {
                numIntervals++;
                delta2Time = delta2Time * 10.0;
                minTime = timeZero - (0.5 * delta2Time);
              }
              if (numIntervals == numMaxIntervals) {
                // cout << "      for
<<<<<<< HEAD
                //  cyc/indFracNum/delta2Time/numGen/timeZero/minTime : " << cyc
                //       << " / " << indFracNum << " / " << delta2Time << " / "
                //       << numGen << " / "
                //       << timeZero << " / " << minTime <<endl;
                // cout << "         =>   numIncreaseInterval = " <<
                //  numMaxIntervals
                //       << " (max val) => change indFracNum (next timeZero)!!!"
                //       <<endl;
=======
                // cyc/indFracNum/delta2Time/numGen/timeZero/minTime : " << cyc
                //      << " / " << indFracNum << " / " << delta2Time << " / "
                //      << numGen << " / "
                //      << timeZero << " / " << minTime << endl;
                // cout << "         =>   numIncreaseInterval = " <<
                // numMaxIntervals
                //      << " (max val) => change indFracNum (next timeZero)!!!"
                //      << endl;
>>>>>>> 3e177223
                // cout.flush();
                break;
              }
            }

            rNum = lattice_->callRNG();
            numGen++;
            numTotGen++;
            timeTemp = minTime + (rNum * delta2Time);
            timestep = timeTemp - lastGoodTime;
            chemSys_->initDCLowerLimit(0.0);
            timesGEMFailed_loc =
                calculateState(timeTemp, timestep, isFirst, cyc);
            if (timesGEMFailed_loc == 0) {
              time_[i] = timeTemp;
              cout << "  Controller::doCycle - PRBL_0 solved for "
                      "i/cyc/time_[i]/timestep/numTotGen : "
                   << i << " / " << cyc << " / " << time_[i] << " / "
                   << timestep << " / " << numTotGen << endl;
              cout.flush();
              break;
            }
          }
          if (timesGEMFailed_loc == 0) {
            delta2Time = delta2Time_0;
            numIntervals = 0;
            break;
          }
        }

        if (timesGEMFailed_loc > 0) {
          cout << "  Controller::doCycle - PRBL_0 not solved for "
                  "i/cyc/time_[i]/lastGoodI/lastGoodTime/timestep: "
               << i << " / " << cyc << " / " << time_[i] << " / " << lastGoodI
               << " / " << lastGoodTime << " / " << timestep << endl;
          continue;
        }
        //**********************

      } else {

        cout << endl
             << "  Controller::doCycle first GEM_run OK "
                "i/cyc/time[i]/getTimesGEMFailed_loc: "
             << i << " / " << cyc << " / " << time_[i] << " / "
             << timesGEMFailed_loc << endl;
      }
    } else {
      if (timesGEMFailed_loc > 0) {
        cout << endl
             << "  Controller::doCycle => SA - first GEM_run failed "
                "i/cyc/time[i]/getTimesGEMFailed_loc : "
             << i << " / " << cyc << " / " << time_[i] << " / "
             << timesGEMFailed_loc << endl;

        cout << endl
             << ">>>>> \"normal exit\" (for now!) under sulfate attack "
                "conditions"
             << endl;
        // exit(0);
        bool is_Error = false;
        throw MicrostructureException(
            "Controller", "doCycle", "SA - first GEM_run failed (1)", is_Error);
      }
    }

    if (verbose_) {
      cout << "Controller::doCycle Entering Lattice::changeMicrostructure"
           << endl;
      cout.flush();
    }

    ///
    /// Next function can encounter EOB exceptions within but they
    /// are caught there and the program will then exit from within
    /// this function rather than throwing an exception itself
    ///

    try {
      // set iniLattice i.e. a copy of initial lattice/system configuration
      // (including RNG state and all DCs values)
      // from ChemicalSystem:
      iniLattice.DCMoles = kineticController_->getDCMoles();

      // from Lattice:
      iniLattice.count = lattice_->getCount();
      iniLattice.growthInterfaceSize = lattice_->getGrowthInterfaceSize();
      iniLattice.dissolutionInterfaceSize =
          lattice_->getDissolutionInterfaceSize();
      iniLattice.site.clear();
      RestoreSite site_l; // only one declaration
      for (int ij = 0; ij < numSites_; ij++) {
        site_l.microPhaseId = (lattice_->getSite(ij))->getMicroPhaseId();
        site_l.growth = (lattice_->getSite(ij))->getGrowthPhases();
        site_l.wmc = (lattice_->getSite(ij))->getWmc();
        site_l.wmc0 = (lattice_->getSite(ij))->getWmc0();
        site_l.visit = 0;
        site_l.inGrowInterfacePos =
            (lattice_->getSite(ij))->getInGrowInterfacePosVector();
        site_l.inDissInterfacePos =
            (lattice_->getSite(ij))->getInDissInterfacePos();
        iniLattice.site.push_back(site_l);
      }
      iniLattice.interface.clear();
      RestoreInterface interface_l; // only one declaration
      int dimLatticeInterface =
          lattice_->getInterfaceSize(); // only one declaration
      for (int ij = 0; ij < dimLatticeInterface; ij++) {
        interface_l.microPhaseId = lattice_->getInterface(ij).getMicroPhaseId();
        interface_l.growthSites = lattice_->getInterface(ij).getGrowthSites();
        interface_l.dissolutionSites =
            lattice_->getInterface(ij).getDissolutionSites();
        iniLattice.interface.push_back(interface_l);
      }
      iniLattice.numRNGcall_0 = lattice_->getNumRNGcall_0();
      iniLattice.numRNGcallLONGMAX = lattice_->getNumRNGcallLONGMAX();
      iniLattice.lastRNG = lattice_->getLastRNG();

      int phId = 0;
      int changeLattice = -100;
      int whileCount = 0;

      vector<int> numSitesNotAvailable;
      numSitesNotAvailable.clear();
      vector<int> vectPhIdDiff;
      vectPhIdDiff.clear();
      vector<string> vectPhNameDiff;
      vectPhNameDiff.clear();

      changeLattice = lattice_->changeMicrostructure(
          time_[i], simType_, capwater, numSitesNotAvailable, vectPhIdDiff,
          vectPhNameDiff, whileCount, cyc);

      // if not all the voxels requested by KM/GEM for a certain microphase
      //  phDiff (DCId)can be dissolved because of the system configuration
      //  (lattice):
      //   - comeback to the initial system configuration : iniLattice
      //   - re-run GEM with restrictions impossed by the system configuration
      //       (DC distribution on the lattice sites) i.e. the primal solution
      //        must contain a number of moles corresponding to
      //        numSitesNotAvailable ("numDiff" in
      //        lattice_->changeMicrostructure" - sites that cannot be
      //        dissolved) lattice sites for the microphase phDiff

      if (changeLattice == 0) {
        timesGEMFailed_recall = -1;
        bool testDiff = true;
        int numSitesNotAvailableSize;
        while (changeLattice == 0) { // - for many phases!
          whileCount++;
          numSitesNotAvailableSize = numSitesNotAvailable.size();
          cout << endl
               << "  Controller::doCycle - cyc = " << cyc
               << " :  changeLattice = " << changeLattice
               << "  =>  whileCount = " << whileCount << endl;

          while (timesGEMFailed_recall != 0) {

            // reset for ChemicalSystem:
            for (int ij = 0; ij < numDCs_; ij++) {
              chemSys_->setDCMoles(ij, iniLattice.DCMoles[ij]);
            }

            // reset for Lattice:
            lattice_->setCount(iniLattice.count);
            for (int ij = 0; ij < numSites_; ij++) {
              (lattice_->getSite(ij))
                  ->setMicroPhaseId(iniLattice.site[ij].microPhaseId);
              (lattice_->getSite(ij))
                  ->setGrowthPhases(iniLattice.site[ij].growth);
              (lattice_->getSite(ij))->setWmc(iniLattice.site[ij].wmc);
              (lattice_->getSite(ij))->setWmc0(iniLattice.site[ij].wmc0);
              (lattice_->getSite(ij))
                  ->setVisit(iniLattice.site[ij].visit); // or 0!
              (lattice_->getSite(ij))
                  ->setInGrowInterfacePosVector(
                      iniLattice.site[ij].inGrowInterfacePos);
              (lattice_->getSite(ij))
                  ->setInDissInterfacePos(
                      iniLattice.site[ij].inDissInterfacePos);
            }
            for (int ij = 0; ij < dimLatticeInterface; ij++) {
              lattice_->setGrowthSites(ij,
                                       iniLattice.interface[ij].growthSites);
              lattice_->setDissolutionSites(
                  ij, iniLattice.interface[ij].dissolutionSites);
            }
            lattice_->setGrowthInterfaceSize(iniLattice.growthInterfaceSize);
            lattice_->setDissolutionInterfaceSize(
                iniLattice.dissolutionInterfaceSize);
            lattice_->resetRNG(iniLattice.numRNGcall_0,
                               iniLattice.numRNGcallLONGMAX,
                               iniLattice.lastRNG);

            cout << "  Controller::doCycle - cyc = " << cyc
                 << " :  reset system OK & GEM_run recall for "
                    "i/whileCount/numSitesNotAvailable.size() = "
                 << i << " / " << whileCount << " / "
                 << numSitesNotAvailableSize << endl;
            cout << "  Controller::doCycle - cyc = " << cyc
                 << " :  reset DCLowerLimits :" << endl;

            for (int ij = 0; ij < numSitesNotAvailableSize; ij++) {

              phId = vectPhIdDiff[ij];

              DCId = chemSys_->getMicroPhaseDCMembers(phId, 0);

              volMolDiff = chemSys_->getDCMolarVolume(DCId);  // m3/mol
              molarMassDiff = chemSys_->getDCMolarMass(DCId); // g/mol

              vfracDiff =
                  (static_cast<double>(numSitesNotAvailable[ij])) /
                   (static_cast<double>(numSites_));

              microPhaseMassDiff =
                  vfracDiff * molarMassDiff / volMolDiff / 1.0e6; // g/cm3

              scaledMassDiff =
                  microPhaseMassDiff * 100.0 / lattice_->getInitSolidMass();

              if (chemSys_->isKinetic(phId) && (time_[i] < beginAttackTime_)) {
                kineticController_->updateKineticStep(cyc, phId, scaledMassDiff,
                                                      timestep);
              } else {

                cout << "    Controller::doCycle - not a KM phase - for cyc = "
                     << cyc << " & phaseId = " << phId << " ["
                     << chemSys_->getMicroPhaseName(phId) << " / DCId:" << DCId
                     << "]" << endl;

                numMolesDiff = scaledMassDiff / molarMassDiff;

                cout << "      DCMoles_/keepNumDCMoles : "
                     << chemSys_->getDCMoles(DCId) << " / " << numMolesDiff
                     << endl;

                chemSys_->setDCLowerLimit(DCId, numMolesDiff);
              }
            }

            cout << endl
                 << "  Controller::doCycle - cyc = " << cyc
                 << " :  #  i#/ "
                    "phName/phId/count/dissInterfaceSize/numSitesNotAvailable"
                    "/DCId/DCMoles/DCLowerLimit :"
                 << endl;
            for (int ij = 0; ij < numSitesNotAvailableSize; ij++) {
              phId = vectPhIdDiff[ij];
              DCId = chemSys_->getMicroPhaseDCMembers(phId, 0);
              cout << "                        cyc = " << cyc << " :  #"
                   << setw(3) << right << ij << "#/ " << setw(15) << left
                   << vectPhNameDiff[ij] << "   " << setw(5) << right << phId
                   << "   " << setw(9) << right << lattice_->getCount(phId)
                   << "   " << setw(9) << right
                   << lattice_->getDissolutionInterfaceSize(phId) << "   "
                   << setw(9) << right << numSitesNotAvailable[ij] << "   "
                   << setw(5) << right << DCId << "   "
                   << chemSys_->getDCMoles(DCId) << "   "
                   << chemSys_->getDCLowerLimit(DCId) << endl;
            }
            cout << endl;

            timesGEMFailed_recall =
                chemSys_->calculateState(time_[i], isFirst, cyc);

            cout << endl
                 << "  Controller::doCycle - cyc = " << cyc
                 << " :  i/time[i]/getTimesGEMFailed_recall = " << i << " / "
                 << time_[i] << " / " << timesGEMFailed_recall << endl;

            if (timesGEMFailed_recall > 0) {
              cout << "  Controller::doCycle - GEM_run failed for whileCount = "
                   << whileCount << endl;
              cout.flush();
              timesGEMFailed_loc = timesGEMFailed_recall;
              testDiff = false;
              for (int iii = 0; iii < numSitesNotAvailableSize; iii++) {
                phId = vectPhIdDiff[iii];
                if (lattice_->getCount(phId) > numSitesNotAvailable[iii]) {
                  numSitesNotAvailable[iii]++;
                  cout << "  Controller::doCycle - for i/cyc/phId/iii = " << i
                       << " / " << cyc << " / " << phId << " / " << iii
                       << "   =>   numSitesNotAvailable[iii] = "
                       << numSitesNotAvailable[iii] << endl;
                  cout.flush();
                  testDiff = true;
                  break;
                }
              }
              if (!testDiff) {
                cout
                    << "Controller::doCycle - do not update the microstructure "
                    << endl;
                cout.flush();
                break;
              }

            } else {
              cout << "  Controller::doCycle - cyc = " << cyc
                   << " :  GEM_run OK for whileCount = " << whileCount << endl;
              testDiff = true;
            }
          }

          if (testDiff) {

            numSitesNotAvailable.clear();
            vectPhIdDiff.clear();
            vectPhNameDiff.clear();
            changeLattice = lattice_->changeMicrostructure(
                time_[i], simType_, capwater, numSitesNotAvailable,
                vectPhIdDiff, vectPhNameDiff, whileCount, cyc);
            cout << endl
                 << "  Controller::doCycle - cyc = " << cyc
                 << "  &  whileCount = " << whileCount
                 << "  :  timesGEMFailed_recall = " << timesGEMFailed_recall
                 << "  &  changeLattice = " << changeLattice << endl;
            if (timesGEMFailed_recall == 0 && changeLattice == 0) {
              cout << "     => redo adjustment for cyc/whileCount = " << cyc
                   << " / " << whileCount << endl;
              timesGEMFailed_recall = -1;
              testDiff = true;
            }
          } else {
            break;
          }
        } // while (changeLattice == 0) { // - for many phases!

        if (timesGEMFailed_loc > 0) {
          continue;
        } else {
          kineticController_->setHydTimeIni(time_[i]);
          cout << endl
               << "Controller::doCycle => normal end after reset system for "
                  "cyc = "
               << cyc << " (i = " << i << ")" << endl;
        }
      } else {
        kineticController_->setHydTimeIni(time_[i]);

        cout << endl
<<<<<<< HEAD
             << "Controller::doCycle - hydration & lattice update => normal "
                "end - cyc = "
             << cyc << " (i = " << i << ")" << endl;
=======
             << "Controller::doCycle - hydration & lattice update - cyc = "
             << cyc << " (i = " << i << ")   =>   normal end" << endl;
>>>>>>> 3e177223
      }

    } catch (DataException dex) {
      dex.printException();
      lattice_->writeLattice(time_[i], formattedTime);
      lattice_->writeLatticePNG(time_[i], formattedTime);
      if (xyz_)
        lattice_->appendXYZ(time_[i]);
      throw dex;
    } catch (EOBException ex) {
      ex.printException();
      lattice_->writeLattice(time_[i], formattedTime);
      lattice_->writeLatticePNG(time_[i], formattedTime);
      if (xyz_)
        lattice_->appendXYZ(time_[i]);
      throw ex;
    } catch (MicrostructureException mex) {
      cout << endl
           << "Controller::doCycle MicroEx from Lattice::changeMicrostructure "
              "- cyc = "
           << cyc << endl;
      mex.printException();
      lattice_->writeLattice(time_[i], formattedTime);
      lattice_->writeLatticePNG(time_[i], formattedTime);
      if (xyz_)
        lattice_->appendXYZ(time_[i]);

      // write output .txt files
      writeTxtOutputFiles(time_[i]);
      if (writeICsDCs)
        writeTxtOutputFiles_onlyICsDCs(time_[i]);

      throw mex;
    }

    // write output .txt files
    writeTxtOutputFiles(time_[i]);
    if (writeICsDCs)
      writeTxtOutputFiles_onlyICsDCs(time_[i]);

    ///
    /// Calculate the pore size distribution and saturation
    ///

    lattice_->calculatePoreSizeDistribution();

    ///
    /// Check if there is any capillary pore water remaining.  If not then
    /// we ASSUME hydration has stopped.
    ///
    /// @todo Generalize this idea to allow nanopore water to react by taking
    /// into account its lower chemical potential.

    if (verbose_) {
      cout << "Controller::doCycle Returned from Lattice::changeMicrostructure"
           << endl;
      cout.flush();
    }

    // thrTimeToWriteLattice threshold ~ 1 minute i.e 0.0167 hours
    if ((time_index < static_cast<int>(outputTime_.size())) &&
        ((time_[i] >= outputTime_[time_index]) ||
         (abs(time_[i] - outputTime_[time_index]) < thrTimeToWriteLattice))) {

      double writeTime = time_[i];
      if (abs(time_[i] - outputTime_[time_index]) < thrTimeToWriteLattice)
        writeTime = outputTime_[time_index];

      // if (verbose_)
      cout << endl
           << "Controller::doCycle - write microstructure files at time_[" << i
           << "] = " << time_[i] << ", outputTime_[" << time_index
           << "] = " << outputTime_[time_index] << ", writeTime = " << writeTime
           << endl;
      //

      lattice_->writeLattice(time_[i], formattedTime);
      lattice_->writeLatticePNG(time_[i], formattedTime);

      if (xyz_)
        lattice_->appendXYZ(writeTime);

      lattice_->writePoreSizeDistribution(time_[i], formattedTime);

      time_index++;
    }

    double watervolume = chemSys_->getMicroPhaseVolume(ELECTROLYTEID);

    if (watervolume < 2.0e-18) { // Units in m3, so this is about two voxels,
      // we will stop hydration
      if (warning_) {
        cout << "Controller::doCycle WARNING: System is out of capillary pore "
                "water."
             << endl;
        cout << "Controller::doCycle          This version of code assumes "
                "that only capillary"
             << endl;
        cout << "Controller::doCycle          water is chemically reactive, so "
                "the system is"
             << endl;
        cout << "Controller::doCycle          is assumed to be incapable of "
                "further hydration."
             << endl;
        cout.flush();
      }
    }

    ///
    /// The following block executes only for sulfate attack simulations
    ///

    if (time_[i] >= sulfateAttackTime_) {

<<<<<<< HEAD
      // cout <<endl
      //       << " Controller::doCycle - for sulfate attack, check conditions
      //       for "
      //          "addDissolutionSites & coordination sphere "
      //       <<endl;
=======
      // cout << endl
      //      << " Controller::doCycle - for sulfate attack, check conditions
      //      for "
      //         "addDissolutionSites & coordination sphere "
      //      << endl;
>>>>>>> 3e177223

      if (verbose_) {
        cout << "Controller::doCycle Sulfate attack module" << endl;
        cout.flush();
      }
      map<int, vector<double>> expansion;
      expansion = lattice_->getExpansion();

      ifstream instopexp("stopexp.dat"); // check!
      if (!instopexp) {
        // if (verbose_)
        cout << endl
             << "Controller::doCycle - sulfate attack module : cyc = " << cyc
             << "   =>   expansion.size() = " << expansion.size() << endl;
      } else {
        expansion.clear();
        cout << endl
             << "Controller::doCycle - sulfate attack module : cyc = " << cyc
             << "   =>   expansion has been stopped due to the "
                "percolation of damage"
             << endl;
      }
      cout.flush();

      ///
      /// Stop FM temporarily
      /// @todo What is this?  The following if block will never be run if
      /// uncommented!
      ///

      // expansion.clear();

      if (expansion.size() > 0) { // check! : expansion.size() > 0 !!!

        // double strxx, stryy, strzz;
        vector<double> locEleStress;
        double locTstrength;

        // aliId => aliId_ etc
        // int aliId = chemSys_->getMicroPhaseId_SA("Alite");
        // int belId = chemSys_->getMicroPhaseId_SA("Belite");
        // int aluId = chemSys_->getMicroPhaseId_SA("Aluminate");
        // int ferId = chemSys_->getMicroPhaseId_SA("Ferrite");
        // vector<int> isParrotKilloh_ = chemSys_->getIsParrotKilloh();
        // int sizePK_ = isParrotKilloh_.size();
        bool notPKPhase = true;

        int oldDamageCount = 0;
        int newDamageCount = 0;
        // double poreintroduce = 0.5;

        if (verbose_) {
          cout << "Controller::doCycle Sulfate attack module writing " << endl;
          cout << "Controller::doCycle lattice at time_[" << i
               << "] = " << time_[i] << ", " << endl;
          cout << "controller::doCycle outputTime_[" << time_index
               << "] = " << outputTime_[time_index] << endl;
          cout.flush();
        }

        string ofileName(jobRoot_);

        ostringstream ostrT;
        ostrT << setprecision(3) << temperature_;
        string tempstr(ostrT.str());

        int days, hours, mins;
        double hours_dbl;
        days = floor(time_[i] / 24);
        hours_dbl = time_[i] - (days * 24);
        hours = floor(hours_dbl);
        mins = floor((hours_dbl - hours) * 60);

        ostringstream ostrD, ostrH, ostrM;
        ostrD << setfill('0') << setw(4) << days;
        string timestrD(ostrD.str());
        ostrH << setfill('0') << setw(2) << hours;
        string timestrH(ostrH.str());
        ostrM << setfill('0') << setw(2) << mins;
        string timestrM(ostrM.str());

        string timeString = timestrD + "d" + timestrH + "h" + timestrM + "m";

        ofileName = ofileName + "." + timeString + "." + tempstr + "_SA.img";

        ///
        /// In the sulfate attack algorithm, calculate the stress and strain
        /// distributions
        ///

        thermalstr_->setEigen();

        int expindex;
        vector<double> expanval;
        vector<int> expcoordin;
        for (map<int, vector<double>>::iterator it = expansion.begin();
             it != expansion.end(); it++) {

          expindex = it->first;
          expanval = it->second;
<<<<<<< HEAD
          // vector<int> expcoordin =
          // lattice_->getExpansionCoordin(expindex);
=======
          // vector<int> expcoordin = lattice_->getExpansionCoordin(expindex);
>>>>>>> 3e177223
          expcoordin = lattice_->getSite(expindex)->getXYZ();
          thermalstr_->setEigen(expindex, expanval[0], expanval[1], expanval[2],
                                0.0, 0.0, 0.0);
          thermalstr_->setExpansionCoord(expindex, expcoordin);
        }

        ///
        /// Calculate the stress-free strain (thermal strain) state in the
        /// microstructure, and then write the displacement field
        ///

        thermalstr_->Calc(time_[i], ofileName, 0.0, 0.0, 0.0, 0.0, 0.0, 0.0);

        // thermalstr_ -> writeStress(jobRoot_,time_[i],0); //write strxx
        // thermalstr_ -> writeStrainEngy(jobRoot_,time_[i]);

        // thermalstr_->writeDisp(jobRoot_, time_[i]);
        thermalstr_->writeDisp(jobRoot_, timeString);

        ///
        /// Get the true volume of each voxel after FEM calculation
        ///

        //// truevolume not used!!!
        // double otruevolume = 0.0;
        // double truevolume = 0.0;
        // for (int ii = 0; ii < numSites_; ii++) {
        //   Site *ste;
        //   ste = lattice_->getSite(i); // check! i -> ii !!!
        //   otruevolume = ste->getTrueVolume();
        //   for (int j = 0; j < 3; j++) {
        //     truevolume += thermalstr_->getEleStrain(ii, j);
        //   }
        //   truevolume = otruevolume * (1 + truevolume);
        //   ste->setTrueVolume(truevolume);
        // }

        // double dwmcval = poreintroduce;
        double poreincrease = 0.2;
        double damageexp_0 = 1.0 / 3.0 * poreincrease;
        vector<double> damageexp(3, damageexp_0);
        vector<double> damageexpo;
        Site *ste; // , *stenb;
        int pid;

        for (int index = 0; index < numSites_; index++) {

          ste = lattice_->getSite(index);
          pid = ste->getMicroPhaseId();

          if ((ste->IsDamage())) {

            oldDamageCount++;
<<<<<<< HEAD
            // cout <<endl << "SA-test: oldDamageCount_ = " <<
            // oldDamageCount_
            //       << "  index = " << index << "  pid = " << pid <<endl;
=======
            // cout << endl << "SA-test: oldDamageCount_ = " << oldDamageCount_
            //      << "  index = " << index << "  pid = " << pid << endl;
>>>>>>> 3e177223

            // double strxx, stryy, strzz;
            // strxx = stryy = strzz = 0.0;
            // strxx = thermalstr_->getEleStress(index, 0);
            // stryy = thermalstr_->getEleStress(index, 1);
            // strzz = thermalstr_->getEleStress(index, 2);
            locEleStress = thermalstr_->getEleStressMod(index);
            // strxx = locEleStress[0];
            // stryy = locEleStress[1];
            // strzz = locEleStress[2];
            // if ((strxx >= 1.0) || (stryy >= 1.0) || (strzz >= 1.0)) {
            if ((locEleStress[0] >= 1.0) || (locEleStress[1] >= 1.0) ||
                (locEleStress[2] >= 1.0)) {
              damageexpo = lattice_->getExpansion(index);
              damageexpo[0] += damageexp_0;
              damageexpo[1] += damageexp_0;
              damageexpo[2] += damageexp_0;
              lattice_->setExpansion(index, damageexpo);

              ///
              /// Set expansion site to be damaged if there is one, as
              /// determined by the setEigen function returning every site above
              /// damage stress threshold
              ///

              // lattice_->dWaterChange(poreintroduce);

              // lattice_->setWmc0(index,dwmcval); // *
              // lattice_->dWmc(index, dwmcval);
              // for (int j = 0; j < NN_NNN; j++) { //ste->nbSize(2)
              //   stenb = ste->nb(j);
              //   stenb->dWmc(dwmcval);
              // }
              // need interface update???

              // lattice_->dWaterChange(poreincrease);
              /// JWB: This next line must be from some earlier version
              /// The called method does not exist any longer
              ///
              /// @todo: Determine whether it is necessary to add this back
              /// in for crystallization pressure calculations
              //
              // ste->setVolume(VOIDID,(ste->getVolume(VOIDID) + poreincrease));
              //
            }
          } else {

            ///
            /// The next block gets the stress in each voxel that does NOT
            /// contain a clinker phase (C3S, C2S, C3A, or C4AF), then determine
            /// if the voxel should be damaged as a result

            /// Prefer to make this independent of whether or not there is C4AF
            /// in the phase definitions.  What if this is a white cement or
            /// something?
            ///
            /// @note Associating the last clinker phase with id 5 is a kluge
            /// @todo Give each phase a calcstress property or something like
            /// that
            ///       that can be checked instead of hardwiring phase ids

            notPKPhase = true;
            for (int i = 0; i < sizePK_; i++) {
              if (pid == isParrotKilloh_[i]) {
                notPKPhase = false;
                break;
              }
            }
            if ((pid > ELECTROLYTEID) && notPKPhase &&
                (chemSys_->isPorous(pid) || chemSys_->isWeak(pid))) {
              // double strxx, stryy, strzz;
              // strxx = stryy = strzz = 0.0;
              // strxx = thermalstr_->getEleStress(index, 0);
              // stryy = thermalstr_->getEleStress(index, 1);
              // strzz = thermalstr_->getEleStress(index, 2);
              locEleStress = thermalstr_->getEleStressMod(index);
              // strxx = locEleStress[0];
              // stryy = locEleStress[1];
              // strzz = locEleStress[2];
              // if ((strxx >= thermalstr_->getTstrength(index)) ||
              //     (stryy >= thermalstr_->getTstrength(index)) ||
              //     (strzz >= thermalstr_->getTstrength(index))) {
              locTstrength = thermalstr_->getTstrength(index);
              // if ((strxx >= locTstrength) ||
              //     (stryy >= locTstrength) ||
              //     (strzz >= locTstrength)) {
              if ((locEleStress[0] >= locTstrength) ||
                  (locEleStress[1] >= locTstrength) ||
                  (locEleStress[2] >= locTstrength)) {

                newDamageCount++;
                ste->setDamage();
                lattice_->setExpansion(index, damageexp);
                // lattice_->dWaterChange(poreintroduce);

                // lattice_->setWmc0(index,dwmcval); // *
                // lattice_->dWmc(index, dwmcval);
                // for (int j = 0; j < NN_NNN; j++) {
                //   stenb = ste->nb(j);
                //   stenb->dWmc(dwmcval);
                //   if ((stenb->getWmc() > 0.0) &&
                //       (stenb->getMicroPhaseId() > ELECTROLYTEID)) {
                //     lattice_->addDissolutionSite(stenb,
                //                                  stenb->getMicroPhaseId());
                //   }
                // }

                // vector<double> damageexp;
                // damageexp.clear();
                // double poreindamage = 0.6;
                // damageexp.resize(3,(1.0 / 3.0 * poreindamage));
                // lattice_->setExpansion(index,damageexp);
                // vector<int> coordin;
                // coordin.clear();
                // coordin.resize(3,0);
                // coordin[0] = ste->getX();
                // coordin[1] = ste->getY();
                // coordin[2] = ste->getZ();
                // lattice_->setExpansionCoordin(index,coordin);
                // lattice_->dWaterChange(poreindamage);
                // ste->setVolume(VOIDID,poreindamage);
                // }
              }
            }
          }
        } // End of loop over all voxels
        if (oldDamageCount_ != oldDamageCount) {
          cout << endl
               << "Controller::doCycle SA -  error : oldDamageCount_ != "
                  "oldDamageCount"
                  " <-> cyc/oldDamageCount_/oldDamageCount = "
               << cyc << " / " << oldDamageCount_ << " / " << oldDamageCount
               << endl;
          cout << endl
               << "         newDamageCount/allDamageCount_ = " << newDamageCount
               << " / " << allDamageCount_ << endl;
          cout << endl << "exit" << endl;
          exit(0);
        } else {
          cout << endl
               << "Controller::doCycle SA - "
                  "cyc/newDamageCount_/oldDamageCount_/allDamageCount_ = "
               << cyc << " / " << newDamageCount << " / " << oldDamageCount_;

          allDamageCount_ = newDamageCount + oldDamageCount_;
          oldDamageCount_ = allDamageCount_;

          cout << " / " << allDamageCount_ << endl;
          cout.flush();
        }

        // ofstream outdamage("damage.dat");
        // outdamage.close();

        lattice_->writeDamageLattice(time_[i], formattedTime);
        lattice_->writeDamageLatticePNG(time_[i], formattedTime);
        // to see whether new damage is generated
      }

      cout << endl
<<<<<<< HEAD
           << "Controller::doCycle - sulfate attack module => normal end - cyc "
              "= "
           << cyc << " (i = " << i << ")" << endl;
=======
           << "Controller::doCycle - sulfate attack module - cyc = "
           << cyc << " (i = " << i << ")   =>   normal end" << endl;
>>>>>>> 3e177223
    }
  }

  ///
  /// Write the final lattice state to an ASCII file and to a PNG file for
  /// visualization
  ///

  TimeStruct timebefore = getFormattedTime(time_[i - 1]);
  lattice_->writeLattice(time_[i - 1], timebefore);
  lattice_->writeLatticePNG(time_[i - 1], timebefore);

  // if (xyz_ && (time_[i - 1] < sattack_time_))... ?
  if (xyz_)
    lattice_->appendXYZ(time_[i - 1]);

  return;
}

int Controller::calculateState(double time, double dt, bool isFirst, int cyc) {

  int timesGEMFailed = 0;

  try {

    ///
    /// We must pass some vectors to the `calculateKineticStep` method that
    /// will hold the amounts of impurity elements released from the clinker
    /// phases.  These values do not go in the `ChemicalSystem` object, but will
    /// still need to be processed afterward.
    ///

    // vector<double> impurityrelease;
    // impurityrelease.clear();
    // impurityrelease.resize(chemSys_->getNumMicroImpurities(), 0.0);

    ///
    /// Get the number of moles of each IC dissolved from kinetically controlled
    /// phases
    ///

    /// The thermodynamic calculation returns the saturation index of phases,
    /// which is needed for calculations of driving force for dissolution
    /// or growth.
    ///
    /// 2024-05-29:  At the moment, if a microstructure phase is defined
    /// to be one or more GEM phases, the SI of the microstructure phase
    /// is calculated as the mole-weighted average of the SIs of the
    /// constituent GEM CSD phases.  Can't think of a better way to do this
    /// except to prohibit users from defining mixtures of CSD phases
    /// as microstructure phases.

    // chemSys_->setMicroPhaseSI();

    // chemSys_->initDCLowerLimit(0); // check!
    kineticController_->calculateKineticStep(time, dt, cyc); // check!

    // if (time >= sulfateAttackTime_) {// for sulfate attack iterations}

    ///
    /// Now that the method is done determining the change in moles of each IC,
    /// launch a thermodynamic calculation to determine new equilibrium state
    ///
    /// The `ChemicalSystem` object provides an interface for these calculations
    ///

    try {
      timesGEMFailed = chemSys_->calculateState(time, isFirst, cyc);
      if (verbose_) {
        cout << "*Returned from ChemicalSystem::calculateState" << endl;
        cout << "*called by function Controller::calculateState" << endl;
        cout << "*timesGEMFailed = " << timesGEMFailed << endl;
        cout.flush();
      }
    } catch (GEMException gex) {
      gex.printException();
      exit(1);
    }

    ///
    /// The thermodynamic calculation returns the saturation index of phases,
    /// which is needed for calculations of driving force for dissolution
    /// or growth.  Assign this to the lattice in case crystallization pressures
    /// should be calculated.
    ///

    if (timesGEMFailed > 0)
      return timesGEMFailed;

  } catch (FileException fex) {
    fex.printException();
    exit(1);
  } catch (FloatException flex) {
    flex.printException();
    exit(1);
  }
  return timesGEMFailed;
}

void Controller::writeTxtOutputFiles(double time) {
  ///
  /// Set the kinetic DC moles.  This adds the clinker components to the DC
  /// moles.
  ///
  /// @todo Find out what this is and why it needs to be done
  ///
  ///
  // int numICs = chemSys_->getNumICs();
  // int numDCs = chemSys_->getNumDCs();
  int i;

  // Output to files the solution composition data, phase data, DC data,
  // microstructure data, pH, and C-S-H composition and Ca/Si ratio

  string outfilename = jobRoot_ + "_Solution.csv";
  ofstream outfs(outfilename.c_str(), ios::app);
  if (!outfs) {
    throw FileException("Controller", "calculateState", outfilename,
                        "Could not append");
  }

  outfs << setprecision(5) << time;
  char cc;
  for (i = 0; i < numDCs_; i++) {
    cc = chemSys_->getDCClassCode(i);
    if (cc == 'S' || cc == 'T' || cc == 'W') {
      outfs << "," << (chemSys_->getNode())->Get_cDC((long int)i); // molality
    }
  }
  outfs << endl;
  outfs.close();

  outfilename = jobRoot_ + "_DCVolumes.csv";
  outfs.open(outfilename.c_str(), ios::app);
  if (!outfs) {
    throw FileException("Controller", "calculateState", outfilename,
                        "Could not append");
  }

  outfs << setprecision(5) << time;
  for (i = 0; i < numDCs_; i++) {
    if (chemSys_->getDCMolarMass(i) > 0.0) {
      cc = chemSys_->getDCClassCode(i);
      if (cc == 'O' || cc == 'I' || cc == 'J' || cc == 'M' || cc == 'W') {
        string dcname = chemSys_->getDCName(i);
        double V0 =
            chemSys_->getDCMoles(dcname) * chemSys_->getDCMolarVolume(dcname);
        outfs << "," << V0;
      }
    } else {
      string msg = "Divide by zero error for DC " + chemSys_->getDCName(i);
      outfs.close();
      throw FloatException("Controller", "calculateState", msg);
    }
  }
  outfs << endl;
  outfs.close();

  outfilename = jobRoot_ + "_SurfaceAreas.csv";
  outfs.open(outfilename.c_str(), ios::app);
  if (!outfs) {
    throw FileException("Controller", "Controller", outfilename,
                        "Could not append");
  }
  outfilename = jobRoot_ + "_SI.csv";
  ofstream outfs01;
  outfs01.open(outfilename.c_str(), ios::app);
  if (!outfs01) {
    throw FileException("Controller", "Controller", outfilename,
                        "Could not append");
  }

  outfs << setprecision(5) << time;
  outfs01 << setprecision(5) << time;
  // JWB: Start with micro phase id 1 to avoid the Void phase
  for (int i = 1; i < chemSys_->getNumMicroPhases(); i++) {
    int dcid = chemSys_->getMicroPhaseDCMembers(i, 0);
    cc = chemSys_->getDCClassCode(dcid);
    if (cc == 'O' || cc == 'I' || cc == 'J' || cc == 'M') {
      outfs << "," << lattice_->getSurfaceArea(i);
      ;
      outfs01 << "," << chemSys_->getMicroPhaseSI(i);
    }
  }
  outfs << endl;
  outfs01 << endl;
  outfs.close();
  outfs01.close();

  outfilename = jobRoot_ + "_Microstructure.csv";
  outfs.open(outfilename.c_str(), ios::app);
  if (!outfs) {
    throw FileException("Controller", "calculateState", outfilename,
                        "Could not append");
  }

  outfs << setprecision(5) << time;
  for (i = 0; i < numMicroPhases_; i++) {
    outfs << "," << (lattice_->getVolumeFraction(i));
  }
  double micvol = lattice_->getMicrostructureVolume();
  double initmicvol = lattice_->getInitialMicrostructureVolume();
  outfs << "," << micvol << "," << (initmicvol - micvol);
  outfs << endl;
  outfs.close();

  outfilename = jobRoot_ + "_pH.csv";
  outfs.open(outfilename.c_str(), ios::app);
  if (!outfs) {
    throw FileException("Controller", "calculateState", outfilename,
                        "Could not append");
  }
  outfs << setprecision(5) << time;
  outfs << "," << (chemSys_->getPH()) << endl;
  outfs.close();

  chemSys_->setGEMPhaseStoich();

  double *CSHcomp;
  try {
    CSHcomp = chemSys_->getPGEMPhaseStoich(chemSys_->getGEMPhaseId(CSHGEMName));
  } catch (EOBException eex) {
    eex.printException();
    exit(1);
  }
  if (verbose_) {
    cout << "Done!" << endl;
    cout.flush();
  }

  outfilename = jobRoot_ + "_CSH.csv";
  outfs.open(outfilename.c_str(), ios::app);
  if (!outfs) {
    throw FileException("Controller", "calculateState", outfilename,
                        "Could not append");
  }
  outfs << setprecision(5) << time;
  for (i = 0; i < numICs_; i++) {
    outfs << "," << CSHcomp[i];
  }
  int id_Ca = chemSys_->getICId("Ca");
  int id_Si = chemSys_->getICId("Si");
  double CaMoles = CSHcomp[id_Ca];
  double SiMoles = CSHcomp[id_Si];
  if (CaMoles < 1.0e-16)
    CaMoles = 1.0e-16;
  if (SiMoles < 1.0e-16)
    SiMoles = 1.0e-16;
  double CaSiRatio = CaMoles / SiMoles;
  outfs << "," << CaSiRatio << endl;
  outfs.close();

  double *phaseRecord;
  CaMoles = SiMoles = 0.0;
  outfilename = jobRoot_ + "_CSratio_solid.csv";
  outfs.open(outfilename.c_str(), ios::app);
  if (!outfs) {
    throw FileException("Controller", "calculateState", outfilename,
                        "Could not append");
  }
  outfs << setprecision(5) << time;
  for (i = 0; i < numGEMPhases_; i++) {
    cc = chemSys_->getGEMPhaseClassCode(i);
    if (cc == 's') {
      phaseRecord = chemSys_->getPGEMPhaseStoich(i);
      // ICIndex = chemSys_->getICId("Ca");
      // CaMoles += phaseRecord[ICIndex];
      // ICIndex = chemSys_->getICId("Si");
      // SiMoles += phaseRecord[ICIndex];
      CaMoles += phaseRecord[id_Ca];
      SiMoles += phaseRecord[id_Si];
    }
  }
  if (SiMoles != 0) {
    CaSiRatio = CaMoles / SiMoles;
    outfs << "," << CaSiRatio << endl;
  } else {
    outfs << ",Si_moles is ZERO" << endl;
  }
  outfs.close();

  outfilename = jobRoot_ + "_Enthalpy.csv";
  outfs.open(outfilename.c_str(), ios::app);
  if (!outfs) {
    throw FileException("Controller", "calculateState", outfilename,
                        "Could not append");
  }

  double enth = 0.0;
  for (i = 0; i < numDCs_; i++) {
    enth += (chemSys_->getDCEnthalpy(i));
  }

  outfs << setprecision(5) << time;
  outfs << "," << enth << endl;
  outfs.close();
}

void Controller::writeTxtOutputFiles_onlyICsDCs(double time) {

  int i, j;
  vector<double> ICMoles;
  ICMoles.resize(numICs_, 0.0);
  vector<double> DCMoles;
  DCMoles.resize(numDCs_, 0.0);
  for (i = 0; i < numDCs_; i++) {
    DCMoles[i] = chemSys_->getDCMoles(i);
  }

  string outfilenameIC = jobRoot_ + "_icmoles.csv";
  string outfilenameDC = jobRoot_ + "_dcmoles.csv";
  ofstream outfs;
  if (time < 1.e-10) {
    outfs.open(outfilenameIC.c_str());
    if (!outfs) {
      throw FileException("Controller", "writeTxtOutputFiles_onlyICsDCs",
                          outfilenameIC, "Could not append");
    }
    outfs << "Time(h)";
    for (i = 0; i < numICs_; i++) {
      outfs << "," << chemSys_->getICName(i);
    }
    outfs << endl;
    outfs.close();

    outfs.open(outfilenameDC.c_str());
    if (!outfs) {
      throw FileException("Controller", "writeTxtOutputFiles_onlyICsDCs",
                          outfilenameDC, "Could not append");
    }
    outfs << "Time(h)";
    for (i = 0; i < numDCs_; i++) {
      outfs << "," << chemSys_->getDCName(i);
    }
    outfs << endl;
    outfs.close();
  }

  vector<int> impurityDCID;
  impurityDCID.clear();
  impurityDCID.push_back(chemSys_->getDCId("K2O"));
  impurityDCID.push_back(chemSys_->getDCId("Na2O"));
  impurityDCID.push_back(chemSys_->getDCId("Per"));
  impurityDCID.push_back(chemSys_->getDCId("SO3"));

  double scMass;
  int mPhId;
  double massImpurity, totMassImpurity;

<<<<<<< HEAD
  // cout <<endl << "getIsDCKinetic: " <<endl;
=======
  // cout << endl << "getIsDCKinetic: " << endl;
>>>>>>> 3e177223
  for (j = 0; j < numDCs_; j++) {
    if (chemSys_->getIsDCKinetic(j)) {
      // molMass = chemSys_->getDCMolarMass(j);
      mPhId = chemSys_->getDC_to_MPhID(j);
      scMass = chemSys_->getMicroPhaseMass(mPhId);

      totMassImpurity = 0;

      massImpurity = scMass * chemSys_->getK2o(mPhId);
      totMassImpurity += massImpurity;
      DCMoles[impurityDCID[0]] +=
          massImpurity / chemSys_->getDCMolarMass("K2O");

      massImpurity = scMass * chemSys_->getNa2o(mPhId);
      totMassImpurity += massImpurity;
      DCMoles[impurityDCID[1]] +=
          massImpurity / chemSys_->getDCMolarMass("Na2O");

      massImpurity = scMass * chemSys_->getMgo(mPhId);
      totMassImpurity += massImpurity;
      DCMoles[impurityDCID[2]] +=
          massImpurity / chemSys_->getDCMolarMass("Per"); // MgO

      massImpurity = scMass * chemSys_->getSo3(mPhId);
      totMassImpurity += massImpurity;
      DCMoles[impurityDCID[3]] +=
          massImpurity / chemSys_->getDCMolarMass("SO3");

      DCMoles[j] = (scMass - totMassImpurity) / chemSys_->getDCMolarMass(j);
    }
  }

  for (j = 0; j < numDCs_; j++) {
    for (i = 0; i < numICs_; i++) {
      ICMoles[i] += DCMoles[j] * chemSys_->getDCStoich(j, i);
    }
  }

  outfs.open(outfilenameIC.c_str(), ios::app);
  if (!outfs) {
    throw FileException("Controller", "writeTxtOutputFiles_onlyICsDCs",
                        outfilenameIC, "Could not append");
  }

  outfs << setprecision(5) << time;
  for (i = 0; i < numICs_; i++) {
    outfs << "," << ICMoles[i];
  }
  outfs << endl;
  outfs.close();

  outfs.open(outfilenameDC.c_str(), ios::app);
  if (!outfs) {
    throw FileException("Controller", "writeTxtOutputFiles_onlyICsDCs",
                        outfilenameDC, "Could not append");
  }

  outfs << setprecision(5) << time;
  for (i = 0; i < numDCs_; i++) {
    outfs << "," << DCMoles[i];
  }
  outfs << endl;
  outfs.close();
}

void Controller::parseDoc(const string &docName) {

  /// check if the JSON file exists

  ifstream f(docName.c_str());
  if (!f.is_open()) {
<<<<<<< HEAD
    cout << "JSON output times file not found" << endl;
=======
    cout << endl << "JSON " << docName << " file not found" << endl;
>>>>>>> 3e177223
    throw FileException("Controller", "parseDoc", docName, "File not found");
  } else{
    cout << endl << "JSON " << docName << " file found => start reading" << endl;
  }

  /// Parse the JSON file all at once

  json data = json::parse(f);
  f.close();

  try {

    /// Get an iterator to the root node of the JSON file
    /// @todo Add a better JSON validity check.

    json::iterator it = data.find("time_parameters");
    json::iterator cdi = it.value().find("finaltime");

    if (cdi == it.value().end() || it == data.end()) {
      throw FileException("Controller", "parseDoc", docName, "Empty JSON file");
    }

    // Input times are conventionally in days
    // Immediately convert to hours within model
    double finalTime = cdi.value();
    finalTime *= (H_PER_DAY);

    // Input times are conventionally in days
    // Immediately convert to hours within model
    cdi = it.value().find("outtimes");
    double testTime = 0.0;
    int outtimenum = cdi.value().size();
    for (int i = 0; i < outtimenum; ++i) {
      testTime = cdi.value()[i];
      testTime *= (H_PER_DAY);
      outputTime_.push_back(testTime);
    }

    //
    // Now populate the calculation times on a natural log scale
    // and fold in the output times in order
    time_.clear();
    testTime = 0.0;
    int j = 0;
    bool done = false;
    int outputTimeSize = static_cast<int>(outputTime_.size());
    while (testTime < finalTime) {
      testTime += (0.1 * (testTime + 0.024));
      done = false;
      if (j < outputTimeSize) {
        while (j < outputTimeSize && !done) {
          if (testTime >= outputTime_[j]) {
            time_.push_back(outputTime_[j]);
            j++;
          } else if (testTime < finalTime) {
            time_.push_back(testTime);
            done = true;
          }
        }
      } else if (testTime < finalTime) {
        time_.push_back(testTime);
      } else {
        time_.push_back(finalTime);
      }
    }

    // There may be times associated with chemical attack
    // Next three blocks search for this
    cdi = it.value().find("beginattacktime");
    if (cdi != it.value().end()) {
      beginAttackTime_ = cdi.value();
      // beginAttackTime_ *= (H_PER_DAY);
    }

    // Input times are conventionally in days
    // Immediately convert to hours within model
    cdi = it.value().find("endattacktime");
    if (cdi != it.value().end()) {
      endAttackTime_ = cdi.value();
      // endAttackTime_ *= (H_PER_DAY);
    }

    // Input times are conventionally in days
    // Immediately convert to hours within model
    cdi = it.value().find("attacktimeinterval");
    if (cdi != it.value().end()) {
      attackTimeInterval_ = cdi.value();
      // attackTimeInterval_ *= (H_PER_DAY);
    }

    // Done searching for chemical attack times
    attack_ = false;
    bool errorAttack = false;
    if (simType_ == SULFATE_ATTACK || simType_ == LEACHING) {
      if (beginAttackTime_ >= 0) {
        if (endAttackTime_ > beginAttackTime_) {
          if (attackTimeInterval_ > 0) {
            attack_ = true;
          } else {
            errorAttack = true;
          }
        } else {
          errorAttack = true;
        }
      } else {
        errorAttack = true;
      }
    }

    if (attack_ && errorAttack) {
      cout << endl << endl << "************" << endl;
      cout << endl
           << "=> you decided to simulate a leaching or a sulfate attack "
              "but your time parameters are not set accordingly!"
           << endl;
      cout << endl
           << "=> to do it, the specific controll parameters "
              "must fulfill some additional conditions:"
           << endl;
      cout << "  -> beginattacktime >= 0" << endl;
      cout << "  -> endattacktime > beginattacktime" << endl;
      cout << "  -> attacktimeinterval > 0" << endl;

      cout << endl
           << "=> by default all these variables are set to -1.0" << endl;
      cout << endl << "=> for the current simulation their values are:" << endl;
      cout << "  -> beginattacktime = " << beginAttackTime_ << endl;
      cout << "  -> endattacktime = " << endAttackTime_ << endl;
      cout << "  -> attacktimeinterval = " << attackTimeInterval_ << endl;

      cout << endl
           << "=> before to restart the program, please modify their values "
              "into parameters.json file)"
           << endl;

      cout << endl << endl << "STOP" << endl;
      cout << endl << endl << "************" << endl;
      throw DataException("Controller", "Controller",
                          "leaching or sulfate attack time parameters setting");

    } else if (attack_) {

      cout << endl << "   => you decided to simulate a ";
      if (simType_ == LEACHING) {
        leachTime_ = beginAttackTime_; // not default leachTime_ = 1.0e10
        cout << "leaching ";
      } else if (simType_ == SULFATE_ATTACK) {
        sulfateAttackTime_ =
            beginAttackTime_; // not default sulfateAttackTime_ = 1.0e10
        cout << "sulfate attack ";
      }

<<<<<<< HEAD
      cout << "using these time parameters (in days):" << endl;
      cout << "     -> beginattacktime = " << setw(5) << right
           << (int)beginAttackTime_ << endl;
      cout << "     -> endattacktime = " << setw(5) << right
           << (int)endAttackTime_ << endl;
      cout << "     -> attacktimeinterval = " << setw(5) << right
           << (int)attackTimeInterval_ << endl;
=======
      cout << "using these time parameters (in days/hours):" << endl;
      cout << "     -> beginattacktime    = " << setw(5) << right
           << static_cast<int>(beginAttackTime_) << " / "
           << static_cast<int>(beginAttackTime_ * H_PER_DAY) << endl;
      cout << "     -> endattacktime      = " << setw(5) << right
           << static_cast<int>(endAttackTime_) << " / "
           << static_cast<int>(endAttackTime_ * H_PER_DAY) << endl;
      cout << "     -> attacktimeinterval = " << setw(5) << right
           << static_cast<int>(attackTimeInterval_) << " / "
           << static_cast<int>(attackTimeInterval_ * H_PER_DAY) << endl;

      // Input times for beginAttackTime_/endAttackTime_/attackTimeInterval_
      // are conventionally in days => convert to hours within model
      beginAttackTime_ *= (H_PER_DAY);
      endAttackTime_ *= (H_PER_DAY);
      attackTimeInterval_ *= (H_PER_DAY);
>>>>>>> 3e177223

      double tp = beginAttackTime_;
      int tempSize;

      tempSize = outputTime_.size();
      for (int i = 0; i < tempSize; i++) {
        if (outputTime_[i] > beginAttackTime_) {
          outputTime_.erase(outputTime_.begin() + i,
                            outputTime_.begin() + tempSize);
          break;
        }
      }

      tempSize = time_.size();
      for (int i = 0; i < tempSize; i++) {
        if (time_[i] > beginAttackTime_) {
          time_.erase(time_.begin() + i, time_.begin() + tempSize);
          break;
        }
      }

      // tp = beginAttackTime_
      while (tp < endAttackTime_) {
        tp += attackTimeInterval_;
        if (tp > endAttackTime_)
          tp = endAttackTime_;
        outputTime_.push_back(tp);
        time_.push_back(tp);
      }

    } else if (simType_ == HYDRATION) {
      cout << endl << "   => you decided to simulate a hydration" << endl;
      beginAttackTime_ = 1.e10;
      endAttackTime_ = 1.e10;
      attackTimeInterval_ = 1.e10;

      // cout << "        using these time parameters (in days):" << endl;
      // cout << "             -> beginattacktime    = 1.e10" << endl;
      // cout << "             -> endattacktime      = 1.e10" << endl;
      // cout << "             -> attacktimeinterval = 1.e10" << endl;
    }
  } catch (FileException fex) {
    fex.printException();
    exit(1);
  }

  return;
}

TimeStruct Controller::getResolvedTime(const double curtime) {

  int s_per_h = static_cast<int>(S_PER_H);
  int s_per_year = static_cast<int>(S_PER_YEAR);
  int s_per_day = static_cast<int>(S_PER_DAY);
  int s_per_minute = static_cast<int>(S_PER_MINUTE);
  int min_per_h = 60;
  int h_per_day = 24;
  int d_per_year = 365;

  TimeStruct mytime;
  mytime.years = mytime.days = mytime.hours = mytime.minutes = 0;

  // Convert curtime (currently in h) into nearest second
  double curtime_in_s_dbl = curtime * S_PER_H;
  int curtime_s = static_cast<int>(curtime_in_s_dbl + 0.5);

  // How many years is this?
  mytime.years = curtime_s / s_per_year;
  curtime_s -= (mytime.years * s_per_year);
  // Convert remaining time into days
  mytime.days = curtime_s / s_per_day;
  curtime_s -= (mytime.days * s_per_day);
  // Convert remaining time into hours
  mytime.hours = curtime_s / s_per_h;
  curtime_s -= (mytime.hours * s_per_h);
  // Convert remaining time into minutes
  mytime.minutes = curtime_s / s_per_minute;
  curtime_s -= (mytime.minutes * s_per_minute);
   // Round up minutes if curtime_in_s >= 30
  if (curtime_s >= 30) {
    mytime.minutes += 1;
    // Propagate this rounding to other time units
    if (mytime.minutes > min_per_h) {
      mytime.hours += 1;
      mytime.minutes -= min_per_h;
      if (mytime.hours > h_per_day) {
        mytime.days += 1;
        mytime.hours -= h_per_day;
        if (mytime.days > d_per_year) {
          mytime.years += 1;
          mytime.days -= d_per_year;
        }
      }
    }
  }
  return mytime;
}<|MERGE_RESOLUTION|>--- conflicted
+++ resolved
@@ -5,12 +5,8 @@
 
 #include "Controller.h"
 
-<<<<<<< HEAD
-using namespace std;
-=======
 using std::cout; using std::endl;
 using std::string; using std::vector; using std::map;
->>>>>>> 3e177223
 
 Controller::Controller(Lattice *msh, KineticController *kc, ChemicalSystem *cs,
                        ThermalStrain *thmstr, const int simtype,
@@ -173,13 +169,7 @@
       throw FileException("Controller", "calculateState", outfilename,
                           "Could not append");
     }
-<<<<<<< HEAD
-
     outfs << "Time(h),Ca/Si Ratio" << endl;
-
-=======
-    outfs << "Time(h),Ca/Si Ratio" << endl;
->>>>>>> 3e177223
     outfs.close();
 
     outfilename = jobRoot_ + "_Microstructure.csv";
@@ -350,15 +340,11 @@
         outfs << outputTime_[i] << "," << endl;
       }
     } else {
-<<<<<<< HEAD
-      outfs << outputTime_[i] << endl;
-=======
       if (j == 1) {
         outfs << "        " << outputTime_[i] << endl;
       } else {
         outfs << outputTime_[i] << endl;
       }
->>>>>>> 3e177223
     }
   }
 
@@ -379,15 +365,8 @@
   }
   outfs.close();
 
-<<<<<<< HEAD
-  imgFreq_ *= 24.0; // !!!!!
-
-  cout << endl
-       << "   => new time values (calctime & outtime) have been used and "
-=======
   cout << endl
        << "   => time values (calctime & outtime in hours) have been used and "
->>>>>>> 3e177223
           "writen as :"
        << endl;
   cout << "         " << outfilename << endl;
@@ -403,18 +382,6 @@
   kineticController_->setIniAttackTime(sulfateAttackTime_);
 
   if (simType_ == SULFATE_ATTACK) {
-<<<<<<< HEAD
-    cout << endl << "   => attack = " << attack_ << endl;
-    cout << "   parameters in hours:" << endl;
-    cout << "     -> beginattacktime = " << setw(7) << right
-         << (int)beginAttackTime_ << endl;
-    cout << "     -> endattacktime = " << setw(7) << right
-         << (int)endAttackTime_ << endl;
-    cout << "     -> attacktimeinterval = " << setw(7) << right
-         << (int)attackTimeInterval_ << endl;
-
-    // if (simType_ == SULFATE_ATTACK)
-=======
     /*
     cout << endl << "   => attack = " << attack_ << endl;
     cout << "   parameters in hours:" << endl;
@@ -425,7 +392,6 @@
     cout << "     -> attacktimeinterval = " << setw(7) << right
          << static_cast<int>(attackTimeInterval_) << endl;
     */
->>>>>>> 3e177223
     lattice_->createGrowingVectSA();
   }
 }
@@ -452,11 +418,7 @@
   lattice_->findInterfaces();
 
   // lattice_->checkSite(8);
-<<<<<<< HEAD
-  // cout <<endl << " exit controller" <<endl;// exit(0);
-=======
   // cout << endl << " exit controller" << endl;// exit(0);
->>>>>>> 3e177223
 
   cout << endl << "Controller::doCycle(...) Entering Main time loop" << endl;
 
@@ -471,11 +433,7 @@
   //      KineticController::calculateKineticStep and passedd to GEM together
   //      the other DC moles in the stystem (ChemicalSystem::calculateState)
   // int numMicPh = chemSys_->getNumMicroPhases();
-<<<<<<< HEAD
-  // cout << "numMicPh : " << numMicPh <<endl;
-=======
   // cout << "numMicPh : " << numMicPh << endl;
->>>>>>> 3e177223
 
   int DCId;
   for (int i = FIRST_SOLID; i < numMicroPhases_; i++) {
@@ -495,13 +453,8 @@
        << endl;
 
   // cout << "Starting with a pore solution without dissolved DCs  => all
-<<<<<<< HEAD
-  //  microPhaseSI_ = 0" <<endl; init to 0 all microPhaseSI_
-  //  chemSys_->setZeroMicroPhaseSI();
-=======
   // microPhaseSI_ = 0" << endl; init to 0 all microPhaseSI_
   // chemSys_->setZeroMicroPhaseSI();
->>>>>>> 3e177223
 
   bool writeICsDCs = true;
   if (writeICsDCs)
@@ -663,12 +616,7 @@
                 "  "
                 "   : "
              << i << " / " << cyc << " / " << time_[i] << " / " << timestep
-<<<<<<< HEAD
-             << "   =>   searching for a new dissolution time : WAIT..."
-             << endl;
-=======
              << "   =>   searching for a new dissolution time : WAIT..." << endl;
->>>>>>> 3e177223
         cout.flush();
 
         numTotGen = 0;
@@ -690,16 +638,6 @@
               }
               if (numIntervals == numMaxIntervals) {
                 // cout << "      for
-<<<<<<< HEAD
-                //  cyc/indFracNum/delta2Time/numGen/timeZero/minTime : " << cyc
-                //       << " / " << indFracNum << " / " << delta2Time << " / "
-                //       << numGen << " / "
-                //       << timeZero << " / " << minTime <<endl;
-                // cout << "         =>   numIncreaseInterval = " <<
-                //  numMaxIntervals
-                //       << " (max val) => change indFracNum (next timeZero)!!!"
-                //       <<endl;
-=======
                 // cyc/indFracNum/delta2Time/numGen/timeZero/minTime : " << cyc
                 //      << " / " << indFracNum << " / " << delta2Time << " / "
                 //      << numGen << " / "
@@ -708,7 +646,6 @@
                 // numMaxIntervals
                 //      << " (max val) => change indFracNum (next timeZero)!!!"
                 //      << endl;
->>>>>>> 3e177223
                 // cout.flush();
                 break;
               }
@@ -1051,14 +988,8 @@
         kineticController_->setHydTimeIni(time_[i]);
 
         cout << endl
-<<<<<<< HEAD
-             << "Controller::doCycle - hydration & lattice update => normal "
-                "end - cyc = "
-             << cyc << " (i = " << i << ")" << endl;
-=======
              << "Controller::doCycle - hydration & lattice update - cyc = "
              << cyc << " (i = " << i << ")   =>   normal end" << endl;
->>>>>>> 3e177223
       }
 
     } catch (DataException dex) {
@@ -1173,19 +1104,11 @@
 
     if (time_[i] >= sulfateAttackTime_) {
 
-<<<<<<< HEAD
-      // cout <<endl
-      //       << " Controller::doCycle - for sulfate attack, check conditions
-      //       for "
-      //          "addDissolutionSites & coordination sphere "
-      //       <<endl;
-=======
       // cout << endl
       //      << " Controller::doCycle - for sulfate attack, check conditions
       //      for "
       //         "addDissolutionSites & coordination sphere "
       //      << endl;
->>>>>>> 3e177223
 
       if (verbose_) {
         cout << "Controller::doCycle Sulfate attack module" << endl;
@@ -1286,12 +1209,7 @@
 
           expindex = it->first;
           expanval = it->second;
-<<<<<<< HEAD
-          // vector<int> expcoordin =
-          // lattice_->getExpansionCoordin(expindex);
-=======
           // vector<int> expcoordin = lattice_->getExpansionCoordin(expindex);
->>>>>>> 3e177223
           expcoordin = lattice_->getSite(expindex)->getXYZ();
           thermalstr_->setEigen(expindex, expanval[0], expanval[1], expanval[2],
                                 0.0, 0.0, 0.0);
@@ -1345,14 +1263,8 @@
           if ((ste->IsDamage())) {
 
             oldDamageCount++;
-<<<<<<< HEAD
-            // cout <<endl << "SA-test: oldDamageCount_ = " <<
-            // oldDamageCount_
-            //       << "  index = " << index << "  pid = " << pid <<endl;
-=======
             // cout << endl << "SA-test: oldDamageCount_ = " << oldDamageCount_
             //      << "  index = " << index << "  pid = " << pid << endl;
->>>>>>> 3e177223
 
             // double strxx, stryy, strzz;
             // strxx = stryy = strzz = 0.0;
@@ -1513,14 +1425,8 @@
       }
 
       cout << endl
-<<<<<<< HEAD
-           << "Controller::doCycle - sulfate attack module => normal end - cyc "
-              "= "
-           << cyc << " (i = " << i << ")" << endl;
-=======
            << "Controller::doCycle - sulfate attack module - cyc = "
            << cyc << " (i = " << i << ")   =>   normal end" << endl;
->>>>>>> 3e177223
     }
   }
 
@@ -1870,11 +1776,7 @@
   int mPhId;
   double massImpurity, totMassImpurity;
 
-<<<<<<< HEAD
-  // cout <<endl << "getIsDCKinetic: " <<endl;
-=======
   // cout << endl << "getIsDCKinetic: " << endl;
->>>>>>> 3e177223
   for (j = 0; j < numDCs_; j++) {
     if (chemSys_->getIsDCKinetic(j)) {
       // molMass = chemSys_->getDCMolarMass(j);
@@ -1946,11 +1848,7 @@
 
   ifstream f(docName.c_str());
   if (!f.is_open()) {
-<<<<<<< HEAD
-    cout << "JSON output times file not found" << endl;
-=======
     cout << endl << "JSON " << docName << " file not found" << endl;
->>>>>>> 3e177223
     throw FileException("Controller", "parseDoc", docName, "File not found");
   } else{
     cout << endl << "JSON " << docName << " file found => start reading" << endl;
@@ -2103,15 +2001,6 @@
         cout << "sulfate attack ";
       }
 
-<<<<<<< HEAD
-      cout << "using these time parameters (in days):" << endl;
-      cout << "     -> beginattacktime = " << setw(5) << right
-           << (int)beginAttackTime_ << endl;
-      cout << "     -> endattacktime = " << setw(5) << right
-           << (int)endAttackTime_ << endl;
-      cout << "     -> attacktimeinterval = " << setw(5) << right
-           << (int)attackTimeInterval_ << endl;
-=======
       cout << "using these time parameters (in days/hours):" << endl;
       cout << "     -> beginattacktime    = " << setw(5) << right
            << static_cast<int>(beginAttackTime_) << " / "
@@ -2128,7 +2017,6 @@
       beginAttackTime_ *= (H_PER_DAY);
       endAttackTime_ *= (H_PER_DAY);
       attackTimeInterval_ *= (H_PER_DAY);
->>>>>>> 3e177223
 
       double tp = beginAttackTime_;
       int tempSize;
