--- conflicted
+++ resolved
@@ -93,11 +93,7 @@
   This constructor is used in THAMES.
 
   @param cs is a pointer to the ChemicalSystem object for the simulation
-<<<<<<< HEAD
-  @param lattic is a pointer to the Lattice object holding the microstructure
-=======
   @param lattice is a pointer to the Lattice object holding the microstructure
->>>>>>> 93b60526
   @param fileName is the name of the XML file with the input for the kinetic
   model
   @param verbose is true if verbose output should be produced
@@ -481,16 +477,9 @@
   @param isFirst is true if this is the first time step of the simulation, false
   otherwise
   */
-<<<<<<< HEAD
-  void calculateKineticEvents(const double timestep, const double temperature,
-                              bool isFirst);
-=======
-  //void calculateKineticStep(const double timestep, const double temperature,
-  //                          bool isFirst, int cyc);
-
-  void calculateKineticStep (const double timestep, const double temperature,
+
+  void calculateKineticStep(const double timestep, const double temperature,
                             int cyc);
->>>>>>> 93b60526
 
   /**
   @brief Set the verbose flag
@@ -526,9 +515,8 @@
   */
   bool getWarning() const { return warning_; }
 
-  vector<double> getICMoles (void) {return ICMoles_;}
-  vector<double> getDCMoles (void) {return DCMoles_;}
-
+  vector<double> getICMoles(void) { return ICMoles_; }
+  vector<double> getDCMoles(void) { return DCMoles_; }
 
 }; // End of KineticController class
 
