/**
@file KineticController.h
@brief Declaration of the KineticController class.

@section Introduction
The `KineticController` class keeps track of all the
different kinetic models that govern the rate of hydration.

*/

#ifndef KINETICCONTROLLERH
#define KINETICCONTROLLERH

#include "ChemicalSystem.h"
#include "KineticData.h"
#include "KineticModel.h"
#include "Lattice.h"
#include "ParrotKillohModel.h"
#include "PozzolanicModel.h"
#include "StandardKineticModel.h"
#include "global.h"
#include <ctime>
#include <fstream>
#include <iomanip>
#include <iostream>
#include <map>
#include <string>
#include <vector>

using namespace std;

/**
@class KineticController
@brief Manages kinetic models

THAMES allows some flexibility in defining different types of kinetic models.
*/

class KineticController {

private:
  int numPhases_; /**< Total number of phases in the kinetic model */
  ChemicalSystem *
      chemSys_; /**< Pointer to the ChemicalSystem object for this simulation */
  Lattice *
      lattice_; /**< Pointer to the lattice object holding the microstructure */
  vector<KineticModel *>
      phaseKineticModel_;    /***< Kinetic model for each phase */
  double temperature_;       /**< Temperature [K] */
  double refT_;              /**< Reference temperature for PK model [K] */
  double sulfateAttackTime_; /**< Time at which sulfate attack simulation starts
                                [days] */
  double leachTime_; /**< Time at which leaching simulation starts [days] */

  vector<string> name_; /**< List of names of phases in the kinetic model */
  vector<string> ICName_;
  vector<string> DCName_;
  vector<int> microPhaseId_; /**< List of microstructure ids that are in kinetic
                                model */
  vector<double> initScaledMass_;      /**< List of initial scaled masses */
  vector<double> scaledMass_;          /**< List of scaled masses */
  vector<double> specificSurfaceArea_; /**< List of specific surface areas */
  vector<double>
      refSpecificSurfaceArea_; /**< List of reference specific surface areas */
  vector<bool> isKinetic_;
  // int waterId_;     /**< DC index for liquid water */
  int ICNum_;       /**< Number of ICs in chemical system */
  int DCNum_;       /**< Number of DCs in chemical system */
  int GEMPhaseNum_; /**< Number of GEM phases in chemical system */
  bool verbose_;    /**< Flag for verbose output */
  bool warning_;    /**< Flag for warnining output */

  vector<double> ICMoles_;
  vector<double> DCMoles_;
  vector<double> DCMolesIni_;
  vector<double> ICMolesTot_;

  double initScaledCementMass_;

public:
  /**
  @brief Default constructor.

  This constructor is not used in THAMES.  It just establishes default values
  for all the member variables.

  @note NOT USED.
  */
  KineticController();

  /**
  @brief Overloaded constructor.

  This constructor is used in THAMES.

  @param cs is a pointer to the ChemicalSystem object for the simulation
  @param lattice is a pointer to the Lattice object holding the microstructure
  @param fileName is the name of the XML file with the input for the kinetic
  model
  @param verbose is true if verbose output should be produced
  @param warning is false if suppressing warning output
  */
  KineticController(ChemicalSystem *cs, Lattice *lattice,
                    const string &fileName, const bool verbose,
                    const bool warning);

  /**
  @brief Destructor does nothing.
  */
  virtual ~KineticController(){};

  /**
  @brief Initialize the kinetic data structure
  */
  void initKineticData(struct KineticData &kineticData) {
    kineticData.name = "";
    kineticData.microPhaseId = kineticData.GEMPhaseId = kineticData.DCId = 0;
    kineticData.type = "thermo";
    kineticData.scaledMass = 0.0;
    kineticData.specificSurfaceArea = kineticData.refSpecificSurfaceArea =
        385.0;
    kineticData.temperature = kineticData.reftemperature = 293.15;
    kineticData.k1 = kineticData.k2 = kineticData.k3 = 1.0;
    kineticData.n1 = kineticData.n3 = 1.0;
    kineticData.critDOR = 0.0;
    kineticData.dissolutionRateConst = 0.0;
    kineticData.diffusionRateConstEarly = 0.0;
    kineticData.diffusionRateConstLate = 0.0;
    kineticData.siexp = kineticData.dfexp = 0.0;
    kineticData.dorexp = kineticData.ohexp = 0.0;
    kineticData.dissolvedUnits = 1.0;
    kineticData.activationEnergy = 0.0;
    kineticData.loi = kineticData.sio2 = kineticData.al2o3 = kineticData.cao =
        0.0;
  }

  /**
  @brief Master method controlling the parsing of XML input to the kinetic
  model.

  @param docName is the name of the (purported) XML input file
  */
  void parseDoc(const string &docName);

  /**
  @brief Parse the input data for one phase in the XML input file.

  This method uses the libxml library, so this must be included.

  @param doc is a libxml pointer to the document head
  @param cur is a libxml pointer to the current node being parsed
  @param numEntry is the number of solid entries in the XML file, will be
  incremented
  @param kineticData is a reference to the KineticData structure for temporarily
  storing the input parameters.
  */
  void parseMicroPhase(xmlDocPtr doc, xmlNodePtr cur, int &numEntry,
                       struct KineticData &kineticData);

  /**
  @brief Parse the kinetic data for one phase in the XML input file.

  This method uses the libxml library, so this must be included.

  @param doc is a libxml pointer to the document head
  @param cur is a libxml pointer to the current node being parsed
  @param kineticData is a reference to the KineticData structure for temporarily
  storing the input parameters.
  */
  void parseKineticData(xmlDocPtr doc, xmlNodePtr cur,
                        struct KineticData &kineticData);

  /**
  @brief Parse the kinetic data for the Parrot-Killoh kinetic model.

  This method uses the libxml library, so this must be included.

  @param doc is a libxml pointer to the document head
  @param cur is a libxml pointer to the current node being parsed
  @param kineticData is a reference to the KineticData structure for temporarily
  storing the input parameters.
  */
  void parseKineticDataForParrotKilloh(xmlDocPtr doc, xmlNodePtr cur,
                                       struct KineticData &kineticData);

  /**
  @brief Parse the kinetic data for the standard kinetic model.

  This method uses the libxml library, so this must be included.

  @param doc is a libxml pointer to the document head
  @param cur is a libxml pointer to the current node being parsed
  @param kineticData is a reference to the KineticData structure for temporarily
  storing the input parameters.
  */
  void parseKineticDataForStandard(xmlDocPtr doc, xmlNodePtr cur,
                                   struct KineticData &kineticData);

  /**
  @brief Parse the kinetic data for the pozzolanic kinetic model.

  This method uses the libxml library, so this must be included.

  @param doc is a libxml pointer to the document head
  @param cur is a libxml pointer to the current node being parsed
  @param kineticData is a reference to the KineticData structure for temporarily
  storing the input parameters.
  */
  void parseKineticDataForPozzolanic(xmlDocPtr doc, xmlNodePtr cur,
                                     struct KineticData &kineticData);

  /**
  @brief Get the scaled mass of the phase in the kinetic model.

  The scaled mass of a phase is its mass percent on a total solids basis.

  @return the vector of scaled masses [percent solids]
  */
  vector<double> getScaledMass() const { return scaledMass_; }

  /**
  @brief Get the scaled mass of one phase

  The scaled mass of a phase is its mass percent on a total solids basis.

  @note NOT USED.

  @param midx is the microstructure id of the phase to query
  @return the vector of scaled masses [percent solids]
  */

  double getScaledMass(const int midx) {
    try {
      return scaledMass_.at(midx);
    } catch (out_of_range &oor) {
      EOBException ex("KineticController", "getScaledMass", "scaledMass_",
                      scaledMass_.size(), midx);
      ex.printException();
      exit(1);
    }
  }

  /**
  @brief Get the <i>initial</i> mass of the microstructure phases

  The scaled mass of a phase is its mass percent on a total solids basis.

  @return the vector of initial scaled masses [percent solids]
  */
  vector<double> getInitScaledMass() const { return initScaledMass_; }

  /**
  @brief Get the <i>initial</i> scaled mass of one microstructure phase

  The scaled mass of a phase is its mass percent on a total solids basis.

  @note NOT USED.

  @param midx is the microstructure id of the phase to query
  @return the initial scaled mass [percent solids]
  */

  double getInitScaledMass(const int midx) {
    try {
      return initScaledMass_.at(midx);
    } catch (out_of_range &oor) {
      EOBException ex("KineticController", "getInitScaledMass",
                      "initScaledMass_", initScaledMass_.size(), midx);
      ex.printException();
      exit(1);
    }
  }

  /**
  @brief Compute normalized initial microstructure phase masses

  @note NOT USED

  Given the initial masses of all phases in the microstructure,
  this method scales them to 100 grams of solid.  In the process,
  this method also sets the initial moles of water in the
  chemical system definition.
  */

  void calcPhaseMasses(void);

  /**
  @brief Get sum of phase masses

  */

  double getSolidMass(void);

  /**
  @brief Get the list of specific surface areas

  @return the vector of specific surface areas [m2/kg]
  */
  vector<double> getSpecificSurfaceArea() const { return specificSurfaceArea_; }

  /**
  @brief Get the specific surface area of one phase


  @param midx is the microstructure id of the phase to query
  @return the specific surface area [m2/kg]
  */
  double getSpecificSurfaceArea(const int midx) {
    try {
      return specificSurfaceArea_.at(midx);
    } catch (out_of_range &oor) {
      EOBException ex("KineticController", "getSpecificSurfaceArea",
                      "specificSurfaceArea_", specificSurfaceArea_.size(),
                      midx);
      ex.printException();
      exit(1);
    }
  }

  /**
  @brief Get the list of reference specific surface areas

  @return the vector of reference specific surface areas [m2/kg]
  */
  vector<double> getRefSpecificSurfaceArea() const {
    return refSpecificSurfaceArea_;
  }

  /**
  @brief Get the reference specific surface area of one phase


  @param midx is the microstructure id of the phase to query
  @return the reference specific surface area [m2/kg]
  */
  double getRefSpecificSurfaceArea(const int midx) {
    try {
      return refSpecificSurfaceArea_.at(midx);
    } catch (out_of_range &oor) {
      EOBException ex("KineticController", "getRefSpecificSurfaceArea",
                      "refSpecificSurfaceArea_", refSpecificSurfaceArea_.size(),
                      midx);
      ex.printException();
      exit(1);
    }
  }

  /**
  @brief Make a kinetic model for a given phase

  This method uses the libxml library, so this must be included.

  @param doc is a libxml pointer to the document head
  @param cur is a libxml pointer to the current node being parsed
  @param kineticData is a reference to the KineticData structure for temporarily
  storing the input parameters.
  */
  void makeModel(xmlDocPtr doc, xmlNodePtr cur,
                 struct KineticData &kineticData);

  /**
  @brief Get the ChemicalSystem object for the simulation used by the kinetic
  model.

  @note NOT USED.

  @return a pointer to the ChemicalSystem object
  */
  ChemicalSystem *getChemSys() const { return chemSys_; }

  /**
  @brief Set the simulation time at which to begin external sulfate attack.

  @param sattacktime is the simulation time to begin sulfate attack [days]
  */
  void setSulfateAttackTime(double sattacktime) {
    sulfateAttackTime_ = sattacktime;
  }

  /**
  @brief Get the simulation time at which to begin external sulfate attack.

  @note NOT USED.

  @return the simulation time to begin sulfate attack [days]
  */
  double getSulfateAttackTime(void) const { return sulfateAttackTime_; }

  /**
  @brief Set the simulation time at which to begin leaching.

  @param leachtime is the simulation time to begin leaching [days]
  */
  void setLeachTime(double leachtime) { leachTime_ = leachtime; }

  /**
  @brief Get the simulation time at which to begin leaching.

  @note NOT USED.

  @return the simulation time to begin leaching [days]
  */
  double getLeachTime(void) const { return leachTime_; }

  /**
  @brief Get the list of phase names used by the kinetic model.

  @note NOT USED.

  @return the vector of names of phases in the kinetic model
  */
  vector<string> getName() const { return name_; }

  /**
  @brief Get the name of phase with a given index in the kinetic model.

  @param i is the index of the phase in the kinetic model
  @return the name of the phase with index i
  */
  string getName(const unsigned int i) const {
    try {
      return name_.at(i);
    } catch (out_of_range &oor) {
      EOBException ex("KineticController", "getName", "name_", name_.size(), i);
      ex.printException();
      exit(1);
    }
  }

  /**
  @brief Set kinetic model DC moles

  */
  void setKineticDCMoles() {
    int size = phaseKineticModel_.size();
    for (int i = 0; i < size; ++i) {
      phaseKineticModel_[i]->setKineticDCMoles();
    }
    return;
  }

  /**
  @brief Zero kinetic model DC moles

  */
  void zeroKineticDCMoles() {
    int size = phaseKineticModel_.size();
    for (int i = 0; i < size; ++i) {
      phaseKineticModel_[i]->zeroKineticDCMoles();
    }
    return;
  }

  /**
  @brief Set the effect of pozzolans on Parrot-Killoh kinetics

  @param timestep is the time interval to simulate [days]
  @param temperature is the absolute temperature during this step [K]
  @param isFirst is true if this is the first time step of the simulation, false
  otherwise
  */
  void setPozzEffectOnPK(void);

  /**
  @brief Master method for implementing phase kinetics

  In a given time step, a certain number of moles of each phase may
  dissolve or precipitate.  This function determines the number of moles of each
  phase to change, based on the time interval being simulated.

  @remark This method is very long and several parts are hard-coded when they
  should be made more general.

  @todo Split this method into more convenient chunks
  @todo Make the methods more general, less hardwiring of parameters
  @todo Make the local variable names more descriptive

  @param timestep is the time interval to simulate [days]
  @param temperature is the absolute temperature during this step [K]
  @param isFirst is true if this is the first time step of the simulation, false
  otherwise
  */

<<<<<<< HEAD
  void calculateKineticStep(const double timestep, const double temperature,
                            int cyc);
=======
  void calculateKineticStep(const double timestep, int cyc);
>>>>>>> 6c5cadc0

  /**
  @brief Set the verbose flag

  @param isverbose is true if verbose output should be produced
  */
  void setVerbose(const bool isverbose) {
    verbose_ = isverbose;
    return;
  }

  /**
  @brief Get the verbose flag

  @return the verbose flag
  */
  bool getVerbose() const { return verbose_; }

  /**
  @brief Set the warning flag

  @param iswarning is true if verbose output should be produced
  */
  void setWarning(const bool iswarning) {
    warning_ = iswarning;
    return;
  }

  /**
  @brief Get the warning flag

  @return the warning flag
  */
  bool getWarning() const { return warning_; }

  vector<double> getICMoles(void) { return ICMoles_; }
  vector<double> getDCMoles(void) { return DCMoles_; }

}; // End of KineticController class

#endif<|MERGE_RESOLUTION|>--- conflicted
+++ resolved
@@ -481,12 +481,7 @@
   otherwise
   */
 
-<<<<<<< HEAD
-  void calculateKineticStep(const double timestep, const double temperature,
-                            int cyc);
-=======
   void calculateKineticStep(const double timestep, int cyc);
->>>>>>> 6c5cadc0
 
   /**
   @brief Set the verbose flag
